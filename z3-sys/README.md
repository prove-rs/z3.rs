--- conflicted
+++ resolved
@@ -26,16 +26,7 @@
 
 ### Finding Z3 Libraries
 
-<<<<<<< HEAD
-* By default, the crate will look for a `z3.h` in standard/system include paths.
-* If the feature `bundled-z3` is enabled, the `z3.h` of the built Z3 will be used.
-* If the feature `vcpkg` is enabled, the `z3.h` of the built Z3 in vcpkg will be used.
-  Please note that [vcpkg-rs](https://docs.rs/vcpkg-rs) uses `*-windows-static-md` on Windows platform by default.
-* Alternatively, the path to the desired `z3.h` can be specified via the environment variable
-`Z3_SYS_Z3_HEADER`. I.e., running:
-=======
 **Note:** This library has a dependency on Z3.
->>>>>>> efdc6ecf
 
 There are 3 ways for this crate to currently find Z3:
 
@@ -59,6 +50,7 @@
 * Enabling the `vcpkg` feature will cause the copy of `z3.h` provided
   by that version to be used. In this case, there is no override
   via the environment variable.
+  Please note that [vcpkg-rs](https://docs.rs/vcpkg-rs) uses `*-windows-static-md` on Windows platform by default.
 
 ## Support and Maintenance
 
