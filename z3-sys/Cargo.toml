[package]
name = "z3-sys"
version = "0.8.1"
authors = ["Graydon Hoare <graydon@pobox.com>", "Bruce Mitchener <bruce.mitchener@gmail.com>", "Nick Fitzgerald <fitzgen@gmail.com>"]
build = "build.rs"
edition = "2018"

description = "Low-level bindings for the Z3 SMT solver from Microsoft Research"
license = "MIT"
links = "z3"
keywords = ["FFI", "SMT", "satisfiability", "solver"]
categories = ["external-ffi-bindings"]
readme = "README.md"
documentation = "https://docs.rs/z3-sys/"
homepage = "https://github.com/prove-rs/z3.rs"
repository = "https://github.com/prove-rs/z3.rs.git"

[build-dependencies]
bindgen = { version = "0.69", default-features = false, features = ["runtime"] }
cmake = { version = "0.1.49", optional = true }
vcpkg = { version = "0.2.15", optional = true }

[features]
<<<<<<< HEAD
# Enable this feature to statically link our own build of Z3, rather than
# dynamically linking to the system's `libz3.so`.
static-link-z3 = ["cmake"]
vcpkg = ["dep:vcpkg"]
=======
bundled = ["dep:cmake"] # Build Z3 via our bundled submodule.
vcpkg = ["dep:vcpkg"] # Build Z3 via vcpkg.

# Legacy feature for short term compatibility
static-link-z3 = ["bundled", "deprecated-static-link-z3"]
deprecated-static-link-z3 = []
>>>>>>> 985bf036
<|MERGE_RESOLUTION|>--- conflicted
+++ resolved
@@ -21,16 +21,9 @@
 vcpkg = { version = "0.2.15", optional = true }
 
 [features]
-<<<<<<< HEAD
-# Enable this feature to statically link our own build of Z3, rather than
-# dynamically linking to the system's `libz3.so`.
-static-link-z3 = ["cmake"]
-vcpkg = ["dep:vcpkg"]
-=======
 bundled = ["dep:cmake"] # Build Z3 via our bundled submodule.
 vcpkg = ["dep:vcpkg"] # Build Z3 via vcpkg.
 
 # Legacy feature for short term compatibility
 static-link-z3 = ["bundled", "deprecated-static-link-z3"]
-deprecated-static-link-z3 = []
->>>>>>> 985bf036
+deprecated-static-link-z3 = []