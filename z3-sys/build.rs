use std::env;

<<<<<<< HEAD
#[cfg(not(feature = "vcpkg"))]
const Z3_HEADER_VAR: &str = "Z3_SYS_Z3_HEADER";

fn main() {
    // Feature `vcpkg` is prior to `static-link-z3` as vcpkg-installed z3 is also statically linked.

    #[cfg(not(feature = "vcpkg"))]
    #[cfg(feature = "static-link-z3")]
    build_bundled_z3();
=======
fn main() {
    #[cfg(feature = "bundled")]
    build_bundled_z3();

    #[cfg(feature = "deprecated-static-link-z3")]
    println!("cargo:warning=The 'static-link-z3' feature is deprecated. Please use the 'bundled' feature.");
>>>>>>> 985bf036

    println!("cargo:rerun-if-changed=build.rs");

    #[cfg(not(feature = "vcpkg"))]
    let header = find_header_by_env();
<<<<<<< HEAD
    #[cfg(feature = "vcpkg")]
    let header = find_library_header_by_vcpkg();

    generate_binding(&header);
}

=======

    #[cfg(feature = "vcpkg")]
    let header = find_library_header_by_vcpkg();

    link_against_cxx_stdlib();

    generate_binding(&header);
}

fn link_against_cxx_stdlib() {
    // Z3 needs a C++ standard library. Customize which one we use with the
    // `CXXSTDLIB` environment variable, if needed.
    let cxx = match env::var("CXXSTDLIB") {
        Ok(s) if s.is_empty() => None,
        Ok(s) => Some(s),
        Err(_) => {
            let target = env::var("TARGET").unwrap();
            if target.contains("msvc") {
                None
            } else if target.contains("apple")
                | target.contains("freebsd")
                | target.contains("openbsd")
            {
                Some("c++".to_string())
            } else if target.contains("android") {
                Some("c++_shared".to_string())
            } else {
                Some("stdc++".to_string())
            }
        }
    };

    println!("cargo:rerun-if-env-changed=CXXSTDLIB");
    if let Some(cxx) = cxx {
        println!("cargo:rustc-link-lib={cxx}");
    }
}

>>>>>>> 985bf036
#[cfg(feature = "vcpkg")]
fn find_library_header_by_vcpkg() -> String {
    let lib = vcpkg::Config::new()
        .emit_includes(true)
        .find_package("z3")
        .unwrap();
<<<<<<< HEAD
    for include in lib.include_paths.iter() {
=======
    for include in &lib.include_paths {
>>>>>>> 985bf036
        let mut include = include.clone();
        include.push("z3.h");
        if include.exists() {
            let header = include.to_str().unwrap().to_owned();
<<<<<<< HEAD
            println!("cargo:rerun-if-changed={}", header);
=======
            println!("cargo:rerun-if-changed={header}");
>>>>>>> 985bf036
            return header;
        }
    }
    panic!("z3.h is not found in include path of installed z3.");
}

#[cfg(not(feature = "vcpkg"))]
fn find_header_by_env() -> String {
<<<<<<< HEAD
    let header = if cfg!(feature = "static-link-z3") {
=======
    const Z3_HEADER_VAR: &str = "Z3_SYS_Z3_HEADER";
    let header = if cfg!(feature = "bundled") {
>>>>>>> 985bf036
        "z3/src/api/z3.h".to_string()
    } else if let Ok(header_path) = env::var(Z3_HEADER_VAR) {
        header_path
    } else {
        "wrapper.h".to_string()
    };
<<<<<<< HEAD
    println!("cargo:rerun-if-env-changed={}", Z3_HEADER_VAR);
    println!("cargo:rerun-if-changed={}", header);
=======
    println!("cargo:rerun-if-env-changed={Z3_HEADER_VAR}");
    println!("cargo:rerun-if-changed={header}");
>>>>>>> 985bf036
    header
}

fn generate_binding(header: &str) {
<<<<<<< HEAD
    let out_path = std::path::PathBuf::from(std::env::var("OUT_DIR").unwrap());
=======
    let out_path = std::path::PathBuf::from(env::var("OUT_DIR").unwrap());
>>>>>>> 985bf036

    for x in &[
        "ast_kind",
        "ast_print_mode",
        "decl_kind",
        "error_code",
        "goal_prec",
        "param_kind",
        "parameter_kind",
        "sort_kind",
        "symbol_kind",
    ] {
        let mut enum_bindings = bindgen::Builder::default()
            .header(header)
<<<<<<< HEAD
            .parse_callbacks(Box::new(bindgen::CargoCallbacks))
            .generate_comments(false)
            .rustified_enum(format!("Z3_{}", x))
            .allowlist_type(format!("Z3_{}", x));
        let target = env::var("TARGET").unwrap();
        let wasm = target.starts_with("wasm");
        if wasm {
            // It seems that sometimes the cache mat be missing.
            let sysroot = env::var("EMSDK")
                .map(|emsdk| format!("{}/upstream/emscripten/cache/sysroot", emsdk))
                .or_else(|_err| {
                    env::var("EMSCRIPTEN_ROOT")
                        .map(|emscripten_root| format!("{}/cache/sysroot", emscripten_root))
                });
            if let Ok(sysroot) = sysroot {
                enum_bindings = enum_bindings.clang_arg(format!("--sysroot={}", sysroot));
            } else {
                panic!("$EMSDK and $EMSCRIPTEN_ROOT env var missing. Is emscripten installed?");
            }
=======
            .parse_callbacks(Box::new(bindgen::CargoCallbacks::new()))
            .generate_comments(false)
            .rustified_enum(format!("Z3_{x}"))
            .allowlist_type(format!("Z3_{x}"));
        if env::var("TARGET").unwrap() == "wasm32-unknown-emscripten" {
            enum_bindings = enum_bindings.clang_arg(format!(
                "--sysroot={}/upstream/emscripten/cache/sysroot",
                env::var("EMSDK").expect("$EMSDK env var missing. Is emscripten installed?")
            ));
>>>>>>> 985bf036
        }
        enum_bindings
            .generate()
            .expect("Unable to generate bindings")
            .write_to_file(out_path.join(format!("{x}.rs")))
            .expect("Couldn't write bindings!");
    }
}

/// Build z3 with bundled source codes.
<<<<<<< HEAD
#[cfg(not(feature = "vcpkg"))]
#[cfg(feature = "static-link-z3")]
=======
#[cfg(feature = "bundled")]
>>>>>>> 985bf036
fn build_bundled_z3() {
    let mut cfg = cmake::Config::new("z3");
    cfg
        // Don't build `libz3.so`, build `libz3.a` instead.
        .define("Z3_BUILD_LIBZ3_SHARED", "false")
        // Don't build the Z3 repl.
        .define("Z3_BUILD_EXECUTABLE", "false")
        // Don't build the tests.
        .define("Z3_BUILD_TEST_EXECUTABLES", "false");

    if cfg!(target_os = "windows") {
        // The compiler option -MP and the msbuild option -m
        // can sometimes make builds slower but is measurably
        // faster building Z3 with many cores.
        cfg.cxxflag("-MP");
        cfg.build_arg("-m");
        cfg.cxxflag("-DWIN32");
        cfg.cxxflag("-D_WINDOWS");
    }

    let dst = cfg.build();

    let mut found_lib_dir = false;
    for lib_dir in &[
        "lib",
        // Fedora builds seem to use `lib64` rather than `lib` for 64-bit
        // builds.
        "lib64",
    ] {
        let full_lib_dir = dst.join(lib_dir);
        if full_lib_dir.exists() {
            if *lib_dir == "lib64" {
                assert_eq!(env::var("CARGO_CFG_TARGET_POINTER_WIDTH").unwrap(), "64");
            }
            println!("cargo:rustc-link-search=native={}", full_lib_dir.display());
            found_lib_dir = true;
            break;
        }
    }
    assert!(
        found_lib_dir,
        "Should have found the lib directory for our built Z3"
    );

    if cfg!(target_os = "windows") {
        println!("cargo:rustc-link-lib=static=libz3");
    } else {
        println!("cargo:rustc-link-lib=static=z3");
    }
}<|MERGE_RESOLUTION|>--- conflicted
+++ resolved
@@ -1,36 +1,16 @@
 use std::env;
 
-<<<<<<< HEAD
-#[cfg(not(feature = "vcpkg"))]
-const Z3_HEADER_VAR: &str = "Z3_SYS_Z3_HEADER";
-
-fn main() {
-    // Feature `vcpkg` is prior to `static-link-z3` as vcpkg-installed z3 is also statically linked.
-
-    #[cfg(not(feature = "vcpkg"))]
-    #[cfg(feature = "static-link-z3")]
-    build_bundled_z3();
-=======
 fn main() {
     #[cfg(feature = "bundled")]
     build_bundled_z3();
 
     #[cfg(feature = "deprecated-static-link-z3")]
     println!("cargo:warning=The 'static-link-z3' feature is deprecated. Please use the 'bundled' feature.");
->>>>>>> 985bf036
 
     println!("cargo:rerun-if-changed=build.rs");
 
     #[cfg(not(feature = "vcpkg"))]
     let header = find_header_by_env();
-<<<<<<< HEAD
-    #[cfg(feature = "vcpkg")]
-    let header = find_library_header_by_vcpkg();
-
-    generate_binding(&header);
-}
-
-=======
 
     #[cfg(feature = "vcpkg")]
     let header = find_library_header_by_vcpkg();
@@ -69,27 +49,18 @@
     }
 }
 
->>>>>>> 985bf036
 #[cfg(feature = "vcpkg")]
 fn find_library_header_by_vcpkg() -> String {
     let lib = vcpkg::Config::new()
         .emit_includes(true)
         .find_package("z3")
         .unwrap();
-<<<<<<< HEAD
-    for include in lib.include_paths.iter() {
-=======
     for include in &lib.include_paths {
->>>>>>> 985bf036
         let mut include = include.clone();
         include.push("z3.h");
         if include.exists() {
             let header = include.to_str().unwrap().to_owned();
-<<<<<<< HEAD
-            println!("cargo:rerun-if-changed={}", header);
-=======
             println!("cargo:rerun-if-changed={header}");
->>>>>>> 985bf036
             return header;
         }
     }
@@ -98,34 +69,21 @@
 
 #[cfg(not(feature = "vcpkg"))]
 fn find_header_by_env() -> String {
-<<<<<<< HEAD
-    let header = if cfg!(feature = "static-link-z3") {
-=======
     const Z3_HEADER_VAR: &str = "Z3_SYS_Z3_HEADER";
     let header = if cfg!(feature = "bundled") {
->>>>>>> 985bf036
         "z3/src/api/z3.h".to_string()
     } else if let Ok(header_path) = env::var(Z3_HEADER_VAR) {
         header_path
     } else {
         "wrapper.h".to_string()
     };
-<<<<<<< HEAD
-    println!("cargo:rerun-if-env-changed={}", Z3_HEADER_VAR);
-    println!("cargo:rerun-if-changed={}", header);
-=======
     println!("cargo:rerun-if-env-changed={Z3_HEADER_VAR}");
     println!("cargo:rerun-if-changed={header}");
->>>>>>> 985bf036
     header
 }
 
 fn generate_binding(header: &str) {
-<<<<<<< HEAD
-    let out_path = std::path::PathBuf::from(std::env::var("OUT_DIR").unwrap());
-=======
     let out_path = std::path::PathBuf::from(env::var("OUT_DIR").unwrap());
->>>>>>> 985bf036
 
     for x in &[
         "ast_kind",
@@ -140,7 +98,6 @@
     ] {
         let mut enum_bindings = bindgen::Builder::default()
             .header(header)
-<<<<<<< HEAD
             .parse_callbacks(Box::new(bindgen::CargoCallbacks))
             .generate_comments(false)
             .rustified_enum(format!("Z3_{}", x))
@@ -160,17 +117,6 @@
             } else {
                 panic!("$EMSDK and $EMSCRIPTEN_ROOT env var missing. Is emscripten installed?");
             }
-=======
-            .parse_callbacks(Box::new(bindgen::CargoCallbacks::new()))
-            .generate_comments(false)
-            .rustified_enum(format!("Z3_{x}"))
-            .allowlist_type(format!("Z3_{x}"));
-        if env::var("TARGET").unwrap() == "wasm32-unknown-emscripten" {
-            enum_bindings = enum_bindings.clang_arg(format!(
-                "--sysroot={}/upstream/emscripten/cache/sysroot",
-                env::var("EMSDK").expect("$EMSDK env var missing. Is emscripten installed?")
-            ));
->>>>>>> 985bf036
         }
         enum_bindings
             .generate()
@@ -181,12 +127,7 @@
 }
 
 /// Build z3 with bundled source codes.
-<<<<<<< HEAD
-#[cfg(not(feature = "vcpkg"))]
-#[cfg(feature = "static-link-z3")]
-=======
 #[cfg(feature = "bundled")]
->>>>>>> 985bf036
 fn build_bundled_z3() {
     let mut cfg = cmake::Config::new("z3");
     cfg
