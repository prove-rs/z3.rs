[package]
name = "z3"
rust-version = "1.85.0"
version = "0.16.2"
authors = ["Graydon Hoare <graydon@pobox.com>", "Bruce Mitchener <bruce.mitchener@gmail.com>", "Nick Fitzgerald <fitzgen@gmail.com>"]

description = "High-level rust bindings for the Z3 SMT solver from Microsoft Research"
license = "MIT"
keywords = ["FFI", "SMT", "satisfiability", "solver"]
categories = ["api-bindings"]
readme = "README.md"
documentation = "https://docs.rs/z3/"
homepage = "https://github.com/prove-rs/z3.rs"
repository = "https://github.com/prove-rs/z3.rs.git"
edition = "2024"


[features]
default = []
bundled = ["z3-sys/bundled"]
vcpkg = ["z3-sys/vcpkg"]
gh-release = ["z3-sys/gh-release"]

# This is a legacy feature here for short term compatibility.
static-link-z3 = ["z3-sys/bundled", "z3-sys/deprecated-static-link-z3"]

[dependencies]
log = "0.4"
z3-macros = { path = "../z3-macros"}

# optional dependencies
num = "0.4"

[dev-dependencies]
env_logger = "0.11"
semver = "1"
rayon = "1.10.0"

[dependencies.z3-sys]
path = "../z3-sys"
<<<<<<< HEAD
version = "0.9"
=======
version = "0.9.8"
>>>>>>> 41e9a0bd
<|MERGE_RESOLUTION|>--- conflicted
+++ resolved
@@ -26,7 +26,6 @@
 
 [dependencies]
 log = "0.4"
-z3-macros = { path = "../z3-macros"}
 
 # optional dependencies
 num = "0.4"
@@ -38,8 +37,4 @@
 
 [dependencies.z3-sys]
 path = "../z3-sys"
-<<<<<<< HEAD
-version = "0.9"
-=======
 version = "0.9.8"
->>>>>>> 41e9a0bd
