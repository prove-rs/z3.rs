use crate::ast::{Ast, BV, Real, binop};
use crate::ast::{Bool, IntoAst, unop, varop};
use crate::{Context, Sort, Symbol};
use num::BigInt;
use std::ffi::CString;
<<<<<<< HEAD
use z3_macros::z3_ctx;
=======
use std::str::FromStr;
>>>>>>> 41e9a0bd
use z3_sys::*;

/// [`Ast`] node representing an integer value.
pub struct Int {
    pub(crate) ctx: Context,
    pub(crate) z3_ast: Z3_ast,
}
<<<<<<< HEAD
#[z3_ctx(Context::thread_local)]
impl Int {
    pub fn from_big_int(ctx: &Context, value: &BigInt) -> Int {
        Int::from_str_in_ctx(ctx, &value.to_str_radix(10)).unwrap()
    }

    pub fn from_str(ctx: &Context, value: &str) -> Option<Int> {
        let sort = Sort::int_in_ctx(ctx);
        let ast = unsafe {
            let int_cstring = CString::new(value).unwrap();
            let numeral_ptr = Z3_mk_numeral(ctx.z3_ctx.0, int_cstring.as_ptr(), sort.z3_sort);
            if numeral_ptr.is_null() {
                return None;
            }

            numeral_ptr
        };
        Some(unsafe { Int::wrap(ctx, ast) })
=======
impl Int {
    pub fn from_big_int(value: &BigInt) -> Int {
        Int::from_str(&value.to_str_radix(10)).unwrap()
>>>>>>> 41e9a0bd
    }
}

#[z3_ctx(Context::thread_local)]
impl Int {
<<<<<<< HEAD
    pub fn new_const<S: Into<Symbol>>(ctx: &Context, name: S) -> Int {
        let sort = Sort::int_in_ctx(ctx);
        unsafe {
            Self::wrap(ctx, {
                Z3_mk_const(
                    ctx.z3_ctx.0,
                    name.into().as_z3_symbol_in_ctx(ctx),
                    sort.z3_sort,
                )
            })
        }
    }

    pub fn fresh_const(ctx: &Context, prefix: &str) -> Int {
        let sort = Sort::int_in_ctx(ctx);
=======
    pub fn new_const<S: Into<Symbol>>(name: S) -> Int {
        let ctx = &Context::thread_local();
        let sort = Sort::int();
        unsafe {
            Self::wrap(ctx, {
                Z3_mk_const(ctx.z3_ctx.0, name.into().as_z3_symbol(), sort.z3_sort)
            })
        }
    }

    pub fn fresh_const(prefix: &str) -> Int {
        let ctx = &Context::thread_local();
        let sort = Sort::int();
>>>>>>> 41e9a0bd
        unsafe {
            Self::wrap(ctx, {
                let pp = CString::new(prefix).unwrap();
                let p = pp.as_ptr();
                Z3_mk_fresh_const(ctx.z3_ctx.0, p, sort.z3_sort)
            })
        }
    }

<<<<<<< HEAD
    pub fn from_i64(ctx: &Context, i: i64) -> Int {
        let sort = Sort::int_in_ctx(ctx);
        unsafe { Self::wrap(ctx, Z3_mk_int64(ctx.z3_ctx.0, i, sort.z3_sort)) }
    }

    pub fn from_u64(ctx: &Context, u: u64) -> Int {
        let sort = Sort::int_in_ctx(ctx);
=======
    pub fn from_i64(i: i64) -> Int {
        let ctx = &Context::thread_local();
        let sort = Sort::int();
        unsafe { Self::wrap(ctx, Z3_mk_int64(ctx.z3_ctx.0, i, sort.z3_sort)) }
    }

    pub fn from_u64(u: u64) -> Int {
        let ctx = &Context::thread_local();
        let sort = Sort::int();
>>>>>>> 41e9a0bd
        unsafe { Self::wrap(ctx, Z3_mk_unsigned_int64(ctx.z3_ctx.0, u, sort.z3_sort)) }
    }

    pub fn as_i64(&self) -> Option<i64> {
        unsafe {
            let mut tmp: ::std::os::raw::c_longlong = 0;
            if Z3_get_numeral_int64(self.ctx.z3_ctx.0, self.z3_ast, &mut tmp) {
                Some(tmp)
            } else {
                None
            }
        }
    }

    pub fn as_u64(&self) -> Option<u64> {
        unsafe {
            let mut tmp: ::std::os::raw::c_ulonglong = 0;
            if Z3_get_numeral_uint64(self.ctx.z3_ctx.0, self.z3_ast, &mut tmp) {
                Some(tmp)
            } else {
                None
            }
        }
    }

    pub fn from_real(ast: &Real) -> Int {
        unsafe { Self::wrap(&ast.ctx, Z3_mk_real2int(ast.ctx.z3_ctx.0, ast.z3_ast)) }
    }

    /// Create a real from an integer.
    /// This is just a convenience wrapper around
    /// [`Real::from_int()`]; see notes there.
    pub fn to_real(&self) -> Real {
        Real::from_int(self)
    }

    /// Create an integer from a bitvector.
    ///
    /// Signed and unsigned version.
    ///
    /// # Examples
    /// ```
    /// # use z3::{ast, Config, Context, SatResult, Solver};
    /// # use z3::ast::Ast;
    /// # let solver = Solver::new();
    /// let bv = ast::BV::new_const("x", 32);
    /// solver.assert(&bv._eq(&ast::BV::from_i64(-3, 32)));
    ///
    /// let x = ast::Int::from_bv(&bv, true);
    ///
    /// assert_eq!(solver.check(), SatResult::Sat);
    /// let model = solver.get_model().unwrap();
    ///
    /// assert_eq!(-3, model.eval(&x, true).unwrap().as_i64().unwrap());
    /// ```
    pub fn from_bv(ast: &BV, signed: bool) -> Int {
        unsafe {
            Self::wrap(&ast.ctx, {
                Z3_mk_bv2int(ast.ctx.z3_ctx.0, ast.z3_ast, signed)
            })
        }
    }

    /// Create a bitvector from an integer.
    /// This is just a convenience wrapper around
    /// [`BV::from_int()`]; see notes there.
    pub fn to_ast(&self, sz: u32) -> BV {
        BV::from_int(self, sz)
    }

    varop! {
        add(Z3_mk_add, Self);
        sub(Z3_mk_sub, Self);
        mul(Z3_mk_mul, Self);
    }
    unop! {
        unary_minus(Z3_mk_unary_minus, Self);
    }
    binop! {
        div(Z3_mk_div, Self);
        rem(Z3_mk_rem, Self);
        modulo(Z3_mk_mod, Self);
        power(Z3_mk_power, Real);
        lt(Z3_mk_lt, Bool);
        le(Z3_mk_le, Bool);
        gt(Z3_mk_gt, Bool);
        ge(Z3_mk_ge, Bool);
    }
    // Z3 does support mixing ints and reals in add(), sub(), mul(), div(), and power()
    //   (but not rem(), modulo(), lt(), le(), gt(), or ge()).
    // TODO: we could consider expressing this by having a Numeric trait with these methods.
    //    Int and Real would have the Numeric trait, but not the other Asts.
    // For example:
    //   fn add(&self, other: &impl Numeric) -> Dynamic { ... }
    // Note the return type would have to be Dynamic I think (?), as the exact result type
    //   depends on the particular types of the inputs.
    // Alternately, we could just have
    //   Int::add_real(&self, other: &Real) -> Real
    // and
    //   Real::add_int(&self, other: &Int) -> Real
    // This might be cleaner because we know exactly what the output type will be for these methods.
}

macro_rules! into_int {
    ($t:ty) => {
<<<<<<< HEAD
        impl IntoAst<Int> for $t {
            fn into_ast(self, a: &Int) -> Int {
                Int::from_u64_in_ctx(&a.ctx, self as u64)
            }
        }

        impl IntoAstCtx<Int> for $t {
            fn into_ast_ctx(self, a: &Context) -> Int {
                Int::from_u64_in_ctx(&a, self as u64)
=======
        impl From<$t> for Int {
            fn from(value: $t) -> Self {
                Int::from_u64(value as u64)
>>>>>>> 41e9a0bd
            }
        }
    };
}

macro_rules! into_int_signed {
    ($t:ty) => {
<<<<<<< HEAD
        impl IntoAst<Int> for $t {
            fn into_ast(self, a: &Int) -> Int {
                Int::from_i64_in_ctx(&a.ctx, self as i64)
            }
        }

        impl IntoAstCtx<Int> for $t {
            fn into_ast_ctx(self, a: &Context) -> Int {
                Int::from_i64_in_ctx(&a, self as i64)
=======
        impl From<$t> for Int {
            fn from(value: $t) -> Self {
                Int::from_i64(value as i64)
>>>>>>> 41e9a0bd
            }
        }
    };
}

into_int!(u8);
into_int!(u16);
into_int!(u32);
into_int!(u64);

into_int_signed!(i8);
into_int_signed!(i16);
into_int_signed!(i32);
into_int_signed!(i64);

<<<<<<< HEAD
impl IntoAst<Int> for BigInt {
    fn into_ast(self, a: &Int) -> Int {
        Int::from_big_int_in_ctx(&a.ctx, &self)
=======
impl From<BigInt> for Int {
    fn from(value: BigInt) -> Self {
        Int::from_big_int(&value)
    }
}

// todo: when we add a proper error type return that instead
impl FromStr for Int {
    type Err = ();
    fn from_str(value: &str) -> Result<Int, Self::Err> {
        let ctx = &Context::thread_local();
        let sort = Sort::int();
        let ast = unsafe {
            let int_cstring = CString::new(value).map_err(|_| ())?;
            let numeral_ptr = Z3_mk_numeral(ctx.z3_ctx.0, int_cstring.as_ptr(), sort.z3_sort);
            if numeral_ptr.is_null() {
                return Err(());
            }
            numeral_ptr
        };
        Ok(unsafe { Int::wrap(ctx, ast) })
>>>>>>> 41e9a0bd
    }
}<|MERGE_RESOLUTION|>--- conflicted
+++ resolved
@@ -3,11 +3,7 @@
 use crate::{Context, Sort, Symbol};
 use num::BigInt;
 use std::ffi::CString;
-<<<<<<< HEAD
-use z3_macros::z3_ctx;
-=======
 use std::str::FromStr;
->>>>>>> 41e9a0bd
 use z3_sys::*;
 
 /// [`Ast`] node representing an integer value.
@@ -15,52 +11,13 @@
     pub(crate) ctx: Context,
     pub(crate) z3_ast: Z3_ast,
 }
-<<<<<<< HEAD
-#[z3_ctx(Context::thread_local)]
-impl Int {
-    pub fn from_big_int(ctx: &Context, value: &BigInt) -> Int {
-        Int::from_str_in_ctx(ctx, &value.to_str_radix(10)).unwrap()
-    }
-
-    pub fn from_str(ctx: &Context, value: &str) -> Option<Int> {
-        let sort = Sort::int_in_ctx(ctx);
-        let ast = unsafe {
-            let int_cstring = CString::new(value).unwrap();
-            let numeral_ptr = Z3_mk_numeral(ctx.z3_ctx.0, int_cstring.as_ptr(), sort.z3_sort);
-            if numeral_ptr.is_null() {
-                return None;
-            }
-
-            numeral_ptr
-        };
-        Some(unsafe { Int::wrap(ctx, ast) })
-=======
 impl Int {
     pub fn from_big_int(value: &BigInt) -> Int {
         Int::from_str(&value.to_str_radix(10)).unwrap()
->>>>>>> 41e9a0bd
-    }
-}
-
-#[z3_ctx(Context::thread_local)]
+    }
+}
+
 impl Int {
-<<<<<<< HEAD
-    pub fn new_const<S: Into<Symbol>>(ctx: &Context, name: S) -> Int {
-        let sort = Sort::int_in_ctx(ctx);
-        unsafe {
-            Self::wrap(ctx, {
-                Z3_mk_const(
-                    ctx.z3_ctx.0,
-                    name.into().as_z3_symbol_in_ctx(ctx),
-                    sort.z3_sort,
-                )
-            })
-        }
-    }
-
-    pub fn fresh_const(ctx: &Context, prefix: &str) -> Int {
-        let sort = Sort::int_in_ctx(ctx);
-=======
     pub fn new_const<S: Into<Symbol>>(name: S) -> Int {
         let ctx = &Context::thread_local();
         let sort = Sort::int();
@@ -74,7 +31,6 @@
     pub fn fresh_const(prefix: &str) -> Int {
         let ctx = &Context::thread_local();
         let sort = Sort::int();
->>>>>>> 41e9a0bd
         unsafe {
             Self::wrap(ctx, {
                 let pp = CString::new(prefix).unwrap();
@@ -84,25 +40,15 @@
         }
     }
 
-<<<<<<< HEAD
-    pub fn from_i64(ctx: &Context, i: i64) -> Int {
-        let sort = Sort::int_in_ctx(ctx);
+    pub fn from_i64(i: i64) -> Int {
+        let ctx = &Context::thread_local();
+        let sort = Sort::int();
         unsafe { Self::wrap(ctx, Z3_mk_int64(ctx.z3_ctx.0, i, sort.z3_sort)) }
     }
 
-    pub fn from_u64(ctx: &Context, u: u64) -> Int {
-        let sort = Sort::int_in_ctx(ctx);
-=======
-    pub fn from_i64(i: i64) -> Int {
-        let ctx = &Context::thread_local();
-        let sort = Sort::int();
-        unsafe { Self::wrap(ctx, Z3_mk_int64(ctx.z3_ctx.0, i, sort.z3_sort)) }
-    }
-
     pub fn from_u64(u: u64) -> Int {
         let ctx = &Context::thread_local();
         let sort = Sort::int();
->>>>>>> 41e9a0bd
         unsafe { Self::wrap(ctx, Z3_mk_unsigned_int64(ctx.z3_ctx.0, u, sort.z3_sort)) }
     }
 
@@ -208,21 +154,9 @@
 
 macro_rules! into_int {
     ($t:ty) => {
-<<<<<<< HEAD
-        impl IntoAst<Int> for $t {
-            fn into_ast(self, a: &Int) -> Int {
-                Int::from_u64_in_ctx(&a.ctx, self as u64)
-            }
-        }
-
-        impl IntoAstCtx<Int> for $t {
-            fn into_ast_ctx(self, a: &Context) -> Int {
-                Int::from_u64_in_ctx(&a, self as u64)
-=======
         impl From<$t> for Int {
             fn from(value: $t) -> Self {
                 Int::from_u64(value as u64)
->>>>>>> 41e9a0bd
             }
         }
     };
@@ -230,21 +164,9 @@
 
 macro_rules! into_int_signed {
     ($t:ty) => {
-<<<<<<< HEAD
-        impl IntoAst<Int> for $t {
-            fn into_ast(self, a: &Int) -> Int {
-                Int::from_i64_in_ctx(&a.ctx, self as i64)
-            }
-        }
-
-        impl IntoAstCtx<Int> for $t {
-            fn into_ast_ctx(self, a: &Context) -> Int {
-                Int::from_i64_in_ctx(&a, self as i64)
-=======
         impl From<$t> for Int {
             fn from(value: $t) -> Self {
                 Int::from_i64(value as i64)
->>>>>>> 41e9a0bd
             }
         }
     };
@@ -260,11 +182,6 @@
 into_int_signed!(i32);
 into_int_signed!(i64);
 
-<<<<<<< HEAD
-impl IntoAst<Int> for BigInt {
-    fn into_ast(self, a: &Int) -> Int {
-        Int::from_big_int_in_ctx(&a.ctx, &self)
-=======
 impl From<BigInt> for Int {
     fn from(value: BigInt) -> Self {
         Int::from_big_int(&value)
@@ -286,6 +203,5 @@
             numeral_ptr
         };
         Ok(unsafe { Int::wrap(ctx, ast) })
->>>>>>> 41e9a0bd
     }
 }