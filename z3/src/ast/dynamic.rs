use crate::ast::{Array, Ast, BV, Bool, Datatype, Float, Int, Real, Seq, Set};
use crate::{Context, Sort, Symbol, ast};
use std::ffi::CString;
use z3_sys::*;

/// A dynamically typed [`Ast`] node.
pub struct Dynamic {
    pub(crate) ctx: Context,
    pub(crate) z3_ast: Z3_ast,
}

impl Dynamic {
    pub fn from_ast(ast: &dyn Ast) -> Self {
        unsafe { Self::wrap(ast.get_ctx(), ast.get_z3_ast()) }
    }

    pub fn new_const<S: Into<Symbol>>(name: S, sort: &Sort) -> Self {
<<<<<<< HEAD
        let ctx = sort.ctx.clone();
        unsafe {
            Self::wrap(
                &ctx,
                Z3_mk_const(
                    ctx.z3_ctx.0,
                    name.into().as_z3_symbol_in_ctx(&ctx),
                    sort.z3_sort,
                ),
=======
        let ctx = &Context::thread_local();
        unsafe {
            Self::wrap(
                ctx,
                Z3_mk_const(ctx.z3_ctx.0, name.into().as_z3_symbol(), sort.z3_sort),
>>>>>>> 41e9a0bd
            )
        }
    }

    pub fn fresh_const(prefix: &str, sort: &Sort) -> Self {
        let ctx = sort.ctx.clone();
        unsafe {
            Self::wrap(&ctx, {
                let pp = CString::new(prefix).unwrap();
                let p = pp.as_ptr();
                Z3_mk_fresh_const(ctx.z3_ctx.0, p, sort.z3_sort)
            })
        }
    }

    pub fn sort_kind(&self) -> SortKind {
        unsafe {
            Z3_get_sort_kind(
                self.ctx.z3_ctx.0,
                Z3_get_sort(self.ctx.z3_ctx.0, self.z3_ast),
            )
        }
    }

    /// Returns `None` if the `Dynamic` is not actually a `Bool`
    pub fn as_bool(&self) -> Option<Bool> {
        match self.sort_kind() {
            SortKind::Bool => Some(unsafe { Bool::wrap(&self.ctx, self.z3_ast) }),
            _ => None,
        }
    }

    /// Returns `None` if the `Dynamic` is not actually an `Int`
    pub fn as_int(&self) -> Option<Int> {
        match self.sort_kind() {
            SortKind::Int => Some(unsafe { Int::wrap(&self.ctx, self.z3_ast) }),
            _ => None,
        }
    }

    /// Returns `None` if the `Dynamic` is not actually a `Real`
    pub fn as_real(&self) -> Option<Real> {
        match self.sort_kind() {
            SortKind::Real => Some(unsafe { Real::wrap(&self.ctx, self.z3_ast) }),
            _ => None,
        }
    }

    /// Returns `None` if the `Dynamic` is not actually a `Float`
    pub fn as_float(&self) -> Option<Float> {
        match self.sort_kind() {
            SortKind::FloatingPoint => Some(unsafe { Float::wrap(&self.ctx, self.z3_ast) }),
            _ => None,
        }
    }

    /// Returns `None` if the `Dynamic` is not actually a `String`
    pub fn as_string(&self) -> Option<ast::String> {
        unsafe {
            if Z3_is_string_sort(
                self.ctx.z3_ctx.0,
                Z3_get_sort(self.ctx.z3_ctx.0, self.z3_ast),
            ) {
                Some(ast::String::wrap(&self.ctx, self.z3_ast))
            } else {
                None
            }
        }
    }

    /// Returns `None` if the `Dynamic` is not actually a `BV`
    pub fn as_bv(&self) -> Option<BV> {
        match self.sort_kind() {
            SortKind::BV => Some(unsafe { BV::wrap(&self.ctx, self.z3_ast) }),
            _ => None,
        }
    }

    /// Returns `None` if the `Dynamic` is not actually an `Array`
    pub fn as_array(&self) -> Option<Array> {
        match self.sort_kind() {
            SortKind::Array => Some(unsafe { Array::wrap(&self.ctx, self.z3_ast) }),
            _ => None,
        }
    }

    /// Returns `None` if the `Dynamic` is not actually a `Set`
    pub fn as_set(&self) -> Option<Set> {
        unsafe {
            match self.sort_kind() {
                SortKind::Array => {
                    match Z3_get_sort_kind(
                        self.ctx.z3_ctx.0,
                        Z3_get_array_sort_range(
                            self.ctx.z3_ctx.0,
                            Z3_get_sort(self.ctx.z3_ctx.0, self.z3_ast),
                        ),
                    ) {
                        SortKind::Bool => Some(Set::wrap(&self.ctx, self.z3_ast)),
                        _ => None,
                    }
                }
                _ => None,
            }
        }
    }

    /// Returns `None` if the `Dynamic` is not actually a `Seq`.
    pub fn as_seq(&self) -> Option<Seq> {
        match self.sort_kind() {
            SortKind::Seq => Some(unsafe { Seq::wrap(&self.ctx, self.z3_ast) }),
            _ => None,
        }
    }

    /// Returns `None` if the `Dynamic` is not actually a `Datatype`
    pub fn as_datatype(&self) -> Option<Datatype> {
        match self.sort_kind() {
            SortKind::Datatype => Some(unsafe { Datatype::wrap(&self.ctx, self.z3_ast) }),
            _ => None,
        }
    }
}<|MERGE_RESOLUTION|>--- conflicted
+++ resolved
@@ -15,23 +15,11 @@
     }
 
     pub fn new_const<S: Into<Symbol>>(name: S, sort: &Sort) -> Self {
-<<<<<<< HEAD
-        let ctx = sort.ctx.clone();
-        unsafe {
-            Self::wrap(
-                &ctx,
-                Z3_mk_const(
-                    ctx.z3_ctx.0,
-                    name.into().as_z3_symbol_in_ctx(&ctx),
-                    sort.z3_sort,
-                ),
-=======
         let ctx = &Context::thread_local();
         unsafe {
             Self::wrap(
                 ctx,
                 Z3_mk_const(ctx.z3_ctx.0, name.into().as_z3_symbol(), sort.z3_sort),
->>>>>>> 41e9a0bd
             )
         }
     }
