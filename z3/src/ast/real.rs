--- conflicted
+++ resolved
@@ -3,7 +3,6 @@
 use crate::{Context, Sort, Symbol};
 use num::BigRational;
 use std::ffi::{CStr, CString};
-use z3_macros::z3_ctx;
 use z3_sys::*;
 
 /// [`Ast`] node representing a real value.
@@ -11,21 +10,10 @@
     pub(crate) ctx: Context,
     pub(crate) z3_ast: Z3_ast,
 }
-<<<<<<< HEAD
-#[z3_ctx(Context::thread_local)]
-=======
->>>>>>> 41e9a0bd
 impl Real {
     pub fn from_big_rational(value: &BigRational) -> Real {
         let num = value.numer();
         let den = value.denom();
-<<<<<<< HEAD
-        Real::from_real_str_in_ctx(ctx, &num.to_str_radix(10), &den.to_str_radix(10)).unwrap()
-    }
-
-    pub fn from_real_str(ctx: &Context, num: &str, den: &str) -> Option<Real> {
-        let sort = Sort::real_in_ctx(ctx);
-=======
         Real::from_rational_str(&num.to_str_radix(10), &den.to_str_radix(10)).unwrap()
     }
 
@@ -37,7 +25,6 @@
     pub fn from_rational_str(num: &str, den: &str) -> Option<Real> {
         let ctx = &Context::thread_local();
         let sort = Sort::real();
->>>>>>> 41e9a0bd
         let ast = unsafe {
             let fraction_cstring = CString::new(format!("{num:} / {den:}")).unwrap();
             let numeral_ptr = Z3_mk_numeral(ctx.z3_ctx.0, fraction_cstring.as_ptr(), sort.z3_sort);
@@ -50,25 +37,6 @@
         Some(unsafe { Real::wrap(ctx, ast) })
     }
 }
-<<<<<<< HEAD
-#[z3_ctx(Context::thread_local)]
-impl Real {
-    pub fn new_const<S: Into<Symbol>>(ctx: &Context, name: S) -> Real {
-        let sort = Sort::real_in_ctx(ctx);
-        unsafe {
-            Self::wrap(ctx, {
-                Z3_mk_const(
-                    ctx.z3_ctx.0,
-                    name.into().as_z3_symbol_in_ctx(ctx),
-                    sort.z3_sort,
-                )
-            })
-        }
-    }
-
-    pub fn fresh_const(ctx: &Context, prefix: &str) -> Real {
-        let sort = Sort::real_in_ctx(ctx);
-=======
 impl Real {
     pub fn new_const<S: Into<Symbol>>(name: S) -> Real {
         let ctx = &Context::thread_local();
@@ -83,7 +51,6 @@
     pub fn fresh_const(prefix: &str) -> Real {
         let ctx = &Context::thread_local();
         let sort = Sort::real();
->>>>>>> 41e9a0bd
         unsafe {
             Self::wrap(ctx, {
                 let pp = CString::new(prefix).unwrap();
@@ -177,14 +144,8 @@
     }
 }
 
-<<<<<<< HEAD
-impl IntoAst<Real> for BigRational {
-    fn into_ast(self, a: &Real) -> Real {
-        Real::from_big_rational_in_ctx(a.get_ctx(), &self)
-=======
 impl From<BigRational> for Real {
     fn from(v: BigRational) -> Real {
         Real::from_big_rational(&v)
->>>>>>> 41e9a0bd
     }
 }