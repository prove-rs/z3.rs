use crate::ast::{Ast, Dynamic};
use crate::{Context, Sort, Symbol};
use std::ffi::CString;
use z3_macros::z3_ctx;
use z3_sys::*;

/// [`Ast`] node representing an array value.
/// An array in Z3 is a mapping from indices to values.
pub struct Array {
    pub(crate) ctx: Context,
    pub(crate) z3_ast: Z3_ast,
}

#[z3_ctx(Context::thread_local)]
impl Array {
    /// Create an `Array` which maps from indices of the `domain` `Sort` to
    /// values of the `range` `Sort`.
    ///
    /// All values in the `Array` will be unconstrained.
<<<<<<< HEAD
    pub fn new_const<S: Into<Symbol>>(
        ctx: &Context,
        name: S,
        domain: &Sort,
        range: &Sort,
    ) -> Array {
        let sort = Sort::array_in_ctx(ctx, domain, range);
        unsafe {
            Self::wrap(ctx, {
                Z3_mk_const(
                    ctx.z3_ctx.0,
                    name.into().as_z3_symbol_in_ctx(ctx),
                    sort.z3_sort,
                )
            })
        }
    }

    pub fn fresh_const(ctx: &Context, prefix: &str, domain: &Sort, range: &Sort) -> Array {
        let sort = Sort::array_in_ctx(ctx, domain, range);
=======
    pub fn new_const<S: Into<Symbol>>(name: S, domain: &Sort, range: &Sort) -> Array {
        let ctx = &Context::thread_local();
        let sort = Sort::array(domain, range);
        unsafe {
            Self::wrap(ctx, {
                Z3_mk_const(ctx.z3_ctx.0, name.into().as_z3_symbol(), sort.z3_sort)
            })
        }
    }

    pub fn fresh_const(prefix: &str, domain: &Sort, range: &Sort) -> Array {
        let ctx = &Context::thread_local();
        let sort = Sort::array(domain, range);
>>>>>>> 41e9a0bd
        unsafe {
            Self::wrap(ctx, {
                let pp = CString::new(prefix).unwrap();
                let p = pp.as_ptr();
                Z3_mk_fresh_const(ctx.z3_ctx.0, p, sort.z3_sort)
            })
        }
    }

    /// Create a "constant array", that is, an `Array` initialized so that all of the
    /// indices in the `domain` map to the given value `val`
    pub fn const_array<A>(domain: &Sort, val: &A) -> Array
    where
        A: Ast,
    {
        let ctx = &Context::thread_local();
        unsafe {
            Self::wrap(ctx, {
                Z3_mk_const_array(ctx.z3_ctx.0, domain.z3_sort, val.get_z3_ast())
            })
        }
    }

    /// Get the value at a given index in the array.
    ///
    /// Note that the `index` _must be_ of the array's `domain` sort.
    /// The return type will be of the array's `range` sort.
    //
    // We avoid the binop! macro because the argument has a non-Self type
    pub fn select<A>(&self, index: &A) -> Dynamic
    where
        A: Ast,
    {
        // TODO: We could validate here that the index is of the correct type.
        // This would require us either to keep around the original `domain` argument
        // from when the Array was constructed, or to do an additional Z3 query
        // to find the domain sort first.
        // But if we did this check ourselves, we'd just panic, so it doesn't seem
        // like a huge advantage over just letting Z3 panic itself when it discovers the
        // problem.
        // This way we also avoid the redundant check every time this method is called.
        unsafe {
            Dynamic::wrap(&self.ctx, {
                Z3_mk_select(self.ctx.z3_ctx.0, self.z3_ast, index.get_z3_ast())
            })
        }
    }

    /// n-ary Array read. `idxs` are the indices of the array that gets read.
    /// This is useful for applying lambdas.
    pub fn select_n(&self, idxs: &[&dyn Ast]) -> Dynamic {
        let idxs: Vec<_> = idxs.iter().map(|idx| idx.get_z3_ast()).collect();

        unsafe {
            Dynamic::wrap(&self.ctx, {
                Z3_mk_select_n(
                    self.ctx.z3_ctx.0,
                    self.z3_ast,
                    idxs.len().try_into().unwrap(),
                    idxs.as_ptr() as *const Z3_ast,
                )
            })
        }
    }

    /// Update the value at a given index in the array.
    ///
    /// Note that the `index` _must be_ of the array's `domain` sort,
    /// and the `value` _must be_ of the array's `range` sort.
    //
    // We avoid the trinop! macro because the arguments have non-Self types
    pub fn store<A1, A2>(&self, index: &A1, value: &A2) -> Self
    where
        A1: Ast,
        A2: Ast,
    {
        unsafe {
            Self::wrap(&self.ctx, {
                Z3_mk_store(
                    self.ctx.z3_ctx.0,
                    self.z3_ast,
                    index.get_z3_ast(),
                    value.get_z3_ast(),
                )
            })
        }
    }

    /// Returns true if the array is a const array (i.e. `a.is_const_array() => exists v, forall i. select(a, i) == v`)
    ///
    /// # Examples
    /// ```
    /// # use z3::{ast, Config, Context, ast::{Array, Int}, Sort};
    /// # use z3::ast::Ast;
    /// # use std::convert::TryInto;
    /// let arr = Array::const_array(&Sort::int(), &Int::from_u64(9));
    /// assert!(arr.is_const_array());
    /// let arr2 = Array::fresh_const("a", &Sort::int(), &Sort::int());
    /// assert!(!arr2.is_const_array());
    /// ```
    pub fn is_const_array(&self) -> bool {
        // python:
        // is_app_of(a, Z3_OP_CONST_ARRAY)
        // >> is_app(a) and a.decl().kind() == Z3_OP_CONST_ARRAY
        self.is_app() && matches!(self.decl().kind(), DeclKind::CONST_ARRAY)
    }
}<|MERGE_RESOLUTION|>--- conflicted
+++ resolved
@@ -1,7 +1,6 @@
 use crate::ast::{Ast, Dynamic};
 use crate::{Context, Sort, Symbol};
 use std::ffi::CString;
-use z3_macros::z3_ctx;
 use z3_sys::*;
 
 /// [`Ast`] node representing an array value.
@@ -11,34 +10,11 @@
     pub(crate) z3_ast: Z3_ast,
 }
 
-#[z3_ctx(Context::thread_local)]
 impl Array {
     /// Create an `Array` which maps from indices of the `domain` `Sort` to
     /// values of the `range` `Sort`.
     ///
     /// All values in the `Array` will be unconstrained.
-<<<<<<< HEAD
-    pub fn new_const<S: Into<Symbol>>(
-        ctx: &Context,
-        name: S,
-        domain: &Sort,
-        range: &Sort,
-    ) -> Array {
-        let sort = Sort::array_in_ctx(ctx, domain, range);
-        unsafe {
-            Self::wrap(ctx, {
-                Z3_mk_const(
-                    ctx.z3_ctx.0,
-                    name.into().as_z3_symbol_in_ctx(ctx),
-                    sort.z3_sort,
-                )
-            })
-        }
-    }
-
-    pub fn fresh_const(ctx: &Context, prefix: &str, domain: &Sort, range: &Sort) -> Array {
-        let sort = Sort::array_in_ctx(ctx, domain, range);
-=======
     pub fn new_const<S: Into<Symbol>>(name: S, domain: &Sort, range: &Sort) -> Array {
         let ctx = &Context::thread_local();
         let sort = Sort::array(domain, range);
@@ -52,7 +28,6 @@
     pub fn fresh_const(prefix: &str, domain: &Sort, range: &Sort) -> Array {
         let ctx = &Context::thread_local();
         let sort = Sort::array(domain, range);
->>>>>>> 41e9a0bd
         unsafe {
             Self::wrap(ctx, {
                 let pp = CString::new(prefix).unwrap();
