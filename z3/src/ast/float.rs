use crate::ast::IntoAst;
use crate::ast::rounding_mode::RoundingMode;
use crate::ast::{Ast, BV, Bool, binop, unop};
use crate::{Context, Sort, Symbol};
use std::ffi::CString;
use z3_macros::z3_ctx;
use z3_sys::*;

/// [`Ast`] node representing a float value.
pub struct Float {
    pub(crate) ctx: Context,
    pub(crate) z3_ast: Z3_ast,
}
#[z3_ctx(Context::thread_local)]
impl Float {
<<<<<<< HEAD
    // Create a 32-bit (IEEE-754) Float [`Ast`] from a rust f32

    pub fn from_f32(ctx: &Context, value: f32) -> Float {
        let sort = Sort::float32_in_ctx(ctx);
=======
    /// Create a 32-bit (IEEE-754) Float [`Ast`] from an [`f32`].
    pub fn from_f32(value: f32) -> Float {
        let ctx = &Context::thread_local();
        let sort = Sort::float32();
>>>>>>> 41e9a0bd
        unsafe {
            Self::wrap(ctx, {
                Z3_mk_fpa_numeral_float(ctx.z3_ctx.0, value, sort.z3_sort)
            })
        }
    }

    // Create a 364-bit (IEEE-754) Float [`Ast`] from a rust f64

<<<<<<< HEAD
    pub fn from_f64(ctx: &Context, value: f64) -> Float {
        let sort = Sort::double_in_ctx(ctx);
=======
    pub fn from_f64(value: f64) -> Float {
        let ctx = &Context::thread_local();
        let sort = Sort::double();
>>>>>>> 41e9a0bd
        unsafe {
            Self::wrap(ctx, {
                Z3_mk_fpa_numeral_double(ctx.z3_ctx.0, value, sort.z3_sort)
            })
        }
    }

    pub fn as_f64(&self) -> f64 {
        unsafe { Z3_get_numeral_double(self.ctx.z3_ctx.0, self.z3_ast) }
    }

    /// A NaN (Not a Number) value of the given ([`Float`]) [`Sort`].
    pub fn nan(sort: &Sort) -> Float {
        let ctx = &Context::thread_local();
        assert!(matches!(sort.kind(), SortKind::FloatingPoint));
        unsafe { Self::wrap(ctx, Z3_mk_fpa_nan(ctx.z3_ctx.0, sort.z3_sort)) }
    }

    /// A single-precision [`Float`] NaN value.
    ///
    /// Any two NANs are equal to each-other, and they are not equal to any concrete number.
    /// # Example
    /// ```
    /// use z3::{ast, Config, Context, Solver, Sort};
    /// use z3::ast::{Ast, Float};
    ///
<<<<<<< HEAD
    /// let ctx = Context::default();
=======
>>>>>>> 41e9a0bd
    /// let solver = Solver::new();
    ///
    /// let nan_32 = Float::nan32();
    /// let nan_64 = Float::nan64();
    ///
    /// solver.assert(&nan_32._eq(&nan_32));
    /// solver.assert(&nan_64._eq(&nan_64));
    /// solver.assert(&nan_32._eq(&Float::from_f32(1.0)).not());
    /// assert_eq!(solver.check(), z3::SatResult::Sat);
    /// ```
<<<<<<< HEAD
    pub fn nan32(ctx: &Context) -> Float {
        let s = Sort::float32_in_ctx(ctx);
        Self::nan_in_ctx(ctx, &s)
=======
    pub fn nan32() -> Float {
        let s = Sort::float32();
        Self::nan(&s)
>>>>>>> 41e9a0bd
    }

    /// A double-precision [`Float`] NaN value.
    ///
    /// Any two NANs are equal to each-other, and they are not equal to any concrete number.
    /// # Example
    /// ```
    /// use z3::{ast, Config, Context, Solver, Sort};
    /// use z3::ast::{Ast, Float};
    ///
<<<<<<< HEAD
    /// let ctx = Context::default();
=======
>>>>>>> 41e9a0bd
    /// let solver = Solver::new();
    ///
    /// let nan_32 = Float::nan32();
    /// let nan_64 = Float::nan64();
    ///
    /// solver.assert(&nan_32._eq(&nan_32));
    /// solver.assert(&nan_64._eq(&nan_64));
    /// solver.assert(&nan_32._eq(&Float::from_f32(1.0)).not());
    /// assert_eq!(solver.check(), z3::SatResult::Sat);
    /// ```
<<<<<<< HEAD
    pub fn nan64(ctx: &Context) -> Float {
        let s = Sort::double_in_ctx(ctx);
        Self::nan_in_ctx(ctx, &s)
    }
}
#[z3_ctx(Context::thread_local)]
impl Float {
    pub fn new_const<S: Into<Symbol>>(ctx: &Context, name: S, ebits: u32, sbits: u32) -> Float {
        let sort = Sort::float_in_ctx(ctx, ebits, sbits);
        unsafe {
            Self::wrap(ctx, {
                Z3_mk_const(
                    ctx.z3_ctx.0,
                    name.into().as_z3_symbol_in_ctx(ctx),
                    sort.z3_sort,
                )
=======
    pub fn nan64() -> Float {
        let s = Sort::double();
        Self::nan(&s)
    }
}
impl Float {
    pub fn new_const<S: Into<Symbol>>(name: S, ebits: u32, sbits: u32) -> Float {
        let ctx = &Context::thread_local();
        let sort = Sort::float(ebits, sbits);
        unsafe {
            Self::wrap(ctx, {
                Z3_mk_const(ctx.z3_ctx.0, name.into().as_z3_symbol(), sort.z3_sort)
>>>>>>> 41e9a0bd
            })
        }
    }

    /// Create a 32-bit (IEEE-754) Float [`Ast`].
<<<<<<< HEAD
    pub fn new_const_float32<S: Into<Symbol>>(ctx: &Context, name: S) -> Float {
        let sort = Sort::float32_in_ctx(ctx);
        unsafe {
            Self::wrap(ctx, {
                Z3_mk_const(
                    ctx.z3_ctx.0,
                    name.into().as_z3_symbol_in_ctx(ctx),
                    sort.z3_sort,
                )
=======
    pub fn new_const_float32<S: Into<Symbol>>(name: S) -> Float {
        let ctx = &Context::thread_local();
        let sort = Sort::float32();
        unsafe {
            Self::wrap(ctx, {
                Z3_mk_const(ctx.z3_ctx.0, name.into().as_z3_symbol(), sort.z3_sort)
>>>>>>> 41e9a0bd
            })
        }
    }

    /// Create a 64-bit (IEEE-754) Float [`Ast`].
<<<<<<< HEAD
    pub fn new_const_double<S: Into<Symbol>>(ctx: &Context, name: S) -> Float {
        let sort = Sort::double_in_ctx(ctx);
        unsafe {
            Self::wrap(ctx, {
                Z3_mk_const(
                    ctx.z3_ctx.0,
                    name.into().as_z3_symbol_in_ctx(ctx),
                    sort.z3_sort,
                )
            })
        }
    }

    pub fn fresh_const(ctx: &Context, prefix: &str, ebits: u32, sbits: u32) -> Float {
        let sort = Sort::float_in_ctx(ctx, ebits, sbits);
=======
    pub fn new_const_double<S: Into<Symbol>>(name: S) -> Float {
        let ctx = &Context::thread_local();
        let sort = Sort::double();
        unsafe {
            Self::wrap(ctx, {
                Z3_mk_const(ctx.z3_ctx.0, name.into().as_z3_symbol(), sort.z3_sort)
            })
        }
    }

    pub fn fresh_const(prefix: &str, ebits: u32, sbits: u32) -> Float {
        let ctx = &Context::thread_local();

        let sort = Sort::float(ebits, sbits);
>>>>>>> 41e9a0bd
        unsafe {
            Self::wrap(ctx, {
                let pp = CString::new(prefix).unwrap();
                let p = pp.as_ptr();
                Z3_mk_fresh_const(ctx.z3_ctx.0, p, sort.z3_sort)
            })
        }
    }

<<<<<<< HEAD
    pub fn fresh_const_float32(ctx: &Context, prefix: &str) -> Float {
        let sort = Sort::float32_in_ctx(ctx);
=======
    pub fn fresh_const_float32(prefix: &str) -> Float {
        let ctx = &Context::thread_local();
        let sort = Sort::float32();
>>>>>>> 41e9a0bd
        unsafe {
            Self::wrap(ctx, {
                let pp = CString::new(prefix).unwrap();
                let p = pp.as_ptr();
                Z3_mk_fresh_const(ctx.z3_ctx.0, p, sort.z3_sort)
            })
        }
    }

<<<<<<< HEAD
    pub fn fresh_const_double(ctx: &Context, prefix: &str) -> Float {
        let sort = Sort::double_in_ctx(ctx);
=======
    pub fn fresh_const_double(prefix: &str) -> Float {
        let ctx = &Context::thread_local();
        let sort = Sort::double();
>>>>>>> 41e9a0bd
        unsafe {
            Self::wrap(ctx, {
                let pp = CString::new(prefix).unwrap();
                let p = pp.as_ptr();
                Z3_mk_fresh_const(ctx.z3_ctx.0, p, sort.z3_sort)
            })
        }
    }

    /// Add with the provided [`RoundingMode`]
    pub fn add_with_rounding_mode<T: IntoAst<Self>>(&self, other: T, r: &RoundingMode) -> Float {
        let other = other.into_ast(self);
        r.add(self, other)
    }

    /// Subtract with the provided [`RoundingMode`]
    pub fn sub_with_rounding_mode<T: IntoAst<Self>>(&self, other: T, r: &RoundingMode) -> Float {
        let other = other.into_ast(self);
        r.sub(self, other)
    }

    /// Multiply with the provided [`RoundingMode`]
    pub fn mul_with_rounding_mode<T: IntoAst<Self>>(&self, other: T, r: &RoundingMode) -> Float {
        let other = other.into_ast(self);
        r.mul(self, other)
    }

    /// Divide with the provided [`RoundingMode`]
    pub fn div_with_rounding_mode<T: IntoAst<Self>>(&self, other: T, r: &RoundingMode) -> Float {
        let other = other.into_ast(self);
        r.div(self, other)
    }

    // Add two floats of the same size, rounding towards zero
    pub fn add_towards_zero<T: IntoAst<Self>>(&self, other: T) -> Float {
<<<<<<< HEAD
        self.add_with_rounding_mode(other, &RoundingMode::round_towards_zero_in_ctx(&self.ctx))
=======
        self.add_with_rounding_mode(other, &RoundingMode::round_towards_zero())
>>>>>>> 41e9a0bd
    }

    // Subtract two floats of the same size, rounding towards zero
    pub fn sub_towards_zero<T: IntoAst<Self>>(&self, other: T) -> Float {
<<<<<<< HEAD
        self.sub_with_rounding_mode(other, &RoundingMode::round_towards_zero_in_ctx(&self.ctx))
=======
        self.sub_with_rounding_mode(other, &RoundingMode::round_towards_zero())
>>>>>>> 41e9a0bd
    }

    // Multiply two floats of the same size, rounding towards zero
    pub fn mul_towards_zero<T: IntoAst<Self>>(&self, other: T) -> Float {
<<<<<<< HEAD
        self.mul_with_rounding_mode(other, &RoundingMode::round_towards_zero_in_ctx(&self.ctx))
=======
        self.mul_with_rounding_mode(other, &RoundingMode::round_towards_zero())
>>>>>>> 41e9a0bd
    }

    // Divide two floats of the same size, rounding towards zero
    pub fn div_towards_zero<T: IntoAst<Self>>(&self, other: T) -> Float {
<<<<<<< HEAD
        self.div_with_rounding_mode(other, &RoundingMode::round_towards_zero_in_ctx(&self.ctx))
=======
        self.div_with_rounding_mode(other, &RoundingMode::round_towards_zero())
>>>>>>> 41e9a0bd
    }

    // Convert to IEEE-754 bit-vector
    pub fn to_ieee_bv(&self) -> BV {
        unsafe {
            BV::wrap(
                &self.ctx,
                Z3_mk_fpa_to_ieee_bv(self.ctx.z3_ctx.0, self.z3_ast),
            )
        }
    }

    unop! {
        unary_abs(Z3_mk_fpa_abs, Self);
        unary_neg(Z3_mk_fpa_neg, Self);
        is_infinite(Z3_mk_fpa_is_infinite, Bool);
        is_normal(Z3_mk_fpa_is_normal, Bool);
        is_subnormal(Z3_mk_fpa_is_subnormal, Bool);
        is_zero(Z3_mk_fpa_is_zero, Bool);
        is_nan(Z3_mk_fpa_is_nan, Bool);
    }
    binop! {
        lt(Z3_mk_fpa_lt, Bool);
        le(Z3_mk_fpa_leq, Bool);
        gt(Z3_mk_fpa_gt, Bool);
        ge(Z3_mk_fpa_geq, Bool);
    }
}

macro_rules! impl_into_ast {
    ($t:ty, $op:ident) => {
        impl IntoAst<Float> for $t {
            fn into_ast(self, a: &Float) -> Float {
                let sort = a.get_sort();
                let value = self as f64;
                let ctx = a.get_ctx();
                unsafe {
                    Float::wrap(ctx, {
                        Z3_mk_fpa_numeral_double(ctx.z3_ctx.0, value, sort.z3_sort)
                    })
                }
            }
        }
    };
}

impl_into_ast!(f32, from_f32_in_ctx);
impl_into_ast!(f64, from_f64_in_ctx);

#[cfg(test)]
mod tests {
    use crate::Solver;
    use crate::ast::{Ast, Float};

    #[test]
    fn test_nonstandard_float() {
        // this float has a nonstandard size
        let f1 = Float::new_const("weird", 15, 53);
        let solver = Solver::new();
        // but we can make compatible symbolic floats out of a f64!
        solver.assert(f1.eq(300.0));
        solver.check();
        let model = solver.get_model().unwrap();
        let f1_value = model.eval(&f1, false).unwrap();
        // and we can also use compare models to floats
        assert_eq!(f1_value.eq(300.0).simplify(), true);
    }
}<|MERGE_RESOLUTION|>--- conflicted
+++ resolved
@@ -3,7 +3,6 @@
 use crate::ast::{Ast, BV, Bool, binop, unop};
 use crate::{Context, Sort, Symbol};
 use std::ffi::CString;
-use z3_macros::z3_ctx;
 use z3_sys::*;
 
 /// [`Ast`] node representing a float value.
@@ -11,19 +10,12 @@
     pub(crate) ctx: Context,
     pub(crate) z3_ast: Z3_ast,
 }
-#[z3_ctx(Context::thread_local)]
+
 impl Float {
-<<<<<<< HEAD
-    // Create a 32-bit (IEEE-754) Float [`Ast`] from a rust f32
-
-    pub fn from_f32(ctx: &Context, value: f32) -> Float {
-        let sort = Sort::float32_in_ctx(ctx);
-=======
     /// Create a 32-bit (IEEE-754) Float [`Ast`] from an [`f32`].
     pub fn from_f32(value: f32) -> Float {
         let ctx = &Context::thread_local();
         let sort = Sort::float32();
->>>>>>> 41e9a0bd
         unsafe {
             Self::wrap(ctx, {
                 Z3_mk_fpa_numeral_float(ctx.z3_ctx.0, value, sort.z3_sort)
@@ -33,14 +25,9 @@
 
     // Create a 364-bit (IEEE-754) Float [`Ast`] from a rust f64
 
-<<<<<<< HEAD
-    pub fn from_f64(ctx: &Context, value: f64) -> Float {
-        let sort = Sort::double_in_ctx(ctx);
-=======
     pub fn from_f64(value: f64) -> Float {
         let ctx = &Context::thread_local();
         let sort = Sort::double();
->>>>>>> 41e9a0bd
         unsafe {
             Self::wrap(ctx, {
                 Z3_mk_fpa_numeral_double(ctx.z3_ctx.0, value, sort.z3_sort)
@@ -67,10 +54,6 @@
     /// use z3::{ast, Config, Context, Solver, Sort};
     /// use z3::ast::{Ast, Float};
     ///
-<<<<<<< HEAD
-    /// let ctx = Context::default();
-=======
->>>>>>> 41e9a0bd
     /// let solver = Solver::new();
     ///
     /// let nan_32 = Float::nan32();
@@ -81,15 +64,9 @@
     /// solver.assert(&nan_32._eq(&Float::from_f32(1.0)).not());
     /// assert_eq!(solver.check(), z3::SatResult::Sat);
     /// ```
-<<<<<<< HEAD
-    pub fn nan32(ctx: &Context) -> Float {
-        let s = Sort::float32_in_ctx(ctx);
-        Self::nan_in_ctx(ctx, &s)
-=======
     pub fn nan32() -> Float {
         let s = Sort::float32();
         Self::nan(&s)
->>>>>>> 41e9a0bd
     }
 
     /// A double-precision [`Float`] NaN value.
@@ -100,10 +77,6 @@
     /// use z3::{ast, Config, Context, Solver, Sort};
     /// use z3::ast::{Ast, Float};
     ///
-<<<<<<< HEAD
-    /// let ctx = Context::default();
-=======
->>>>>>> 41e9a0bd
     /// let solver = Solver::new();
     ///
     /// let nan_32 = Float::nan32();
@@ -114,24 +87,6 @@
     /// solver.assert(&nan_32._eq(&Float::from_f32(1.0)).not());
     /// assert_eq!(solver.check(), z3::SatResult::Sat);
     /// ```
-<<<<<<< HEAD
-    pub fn nan64(ctx: &Context) -> Float {
-        let s = Sort::double_in_ctx(ctx);
-        Self::nan_in_ctx(ctx, &s)
-    }
-}
-#[z3_ctx(Context::thread_local)]
-impl Float {
-    pub fn new_const<S: Into<Symbol>>(ctx: &Context, name: S, ebits: u32, sbits: u32) -> Float {
-        let sort = Sort::float_in_ctx(ctx, ebits, sbits);
-        unsafe {
-            Self::wrap(ctx, {
-                Z3_mk_const(
-                    ctx.z3_ctx.0,
-                    name.into().as_z3_symbol_in_ctx(ctx),
-                    sort.z3_sort,
-                )
-=======
     pub fn nan64() -> Float {
         let s = Sort::double();
         Self::nan(&s)
@@ -144,52 +99,22 @@
         unsafe {
             Self::wrap(ctx, {
                 Z3_mk_const(ctx.z3_ctx.0, name.into().as_z3_symbol(), sort.z3_sort)
->>>>>>> 41e9a0bd
             })
         }
     }
 
     /// Create a 32-bit (IEEE-754) Float [`Ast`].
-<<<<<<< HEAD
-    pub fn new_const_float32<S: Into<Symbol>>(ctx: &Context, name: S) -> Float {
-        let sort = Sort::float32_in_ctx(ctx);
-        unsafe {
-            Self::wrap(ctx, {
-                Z3_mk_const(
-                    ctx.z3_ctx.0,
-                    name.into().as_z3_symbol_in_ctx(ctx),
-                    sort.z3_sort,
-                )
-=======
     pub fn new_const_float32<S: Into<Symbol>>(name: S) -> Float {
         let ctx = &Context::thread_local();
         let sort = Sort::float32();
         unsafe {
             Self::wrap(ctx, {
                 Z3_mk_const(ctx.z3_ctx.0, name.into().as_z3_symbol(), sort.z3_sort)
->>>>>>> 41e9a0bd
             })
         }
     }
 
     /// Create a 64-bit (IEEE-754) Float [`Ast`].
-<<<<<<< HEAD
-    pub fn new_const_double<S: Into<Symbol>>(ctx: &Context, name: S) -> Float {
-        let sort = Sort::double_in_ctx(ctx);
-        unsafe {
-            Self::wrap(ctx, {
-                Z3_mk_const(
-                    ctx.z3_ctx.0,
-                    name.into().as_z3_symbol_in_ctx(ctx),
-                    sort.z3_sort,
-                )
-            })
-        }
-    }
-
-    pub fn fresh_const(ctx: &Context, prefix: &str, ebits: u32, sbits: u32) -> Float {
-        let sort = Sort::float_in_ctx(ctx, ebits, sbits);
-=======
     pub fn new_const_double<S: Into<Symbol>>(name: S) -> Float {
         let ctx = &Context::thread_local();
         let sort = Sort::double();
@@ -204,7 +129,6 @@
         let ctx = &Context::thread_local();
 
         let sort = Sort::float(ebits, sbits);
->>>>>>> 41e9a0bd
         unsafe {
             Self::wrap(ctx, {
                 let pp = CString::new(prefix).unwrap();
@@ -214,14 +138,9 @@
         }
     }
 
-<<<<<<< HEAD
-    pub fn fresh_const_float32(ctx: &Context, prefix: &str) -> Float {
-        let sort = Sort::float32_in_ctx(ctx);
-=======
     pub fn fresh_const_float32(prefix: &str) -> Float {
         let ctx = &Context::thread_local();
         let sort = Sort::float32();
->>>>>>> 41e9a0bd
         unsafe {
             Self::wrap(ctx, {
                 let pp = CString::new(prefix).unwrap();
@@ -231,14 +150,9 @@
         }
     }
 
-<<<<<<< HEAD
-    pub fn fresh_const_double(ctx: &Context, prefix: &str) -> Float {
-        let sort = Sort::double_in_ctx(ctx);
-=======
     pub fn fresh_const_double(prefix: &str) -> Float {
         let ctx = &Context::thread_local();
         let sort = Sort::double();
->>>>>>> 41e9a0bd
         unsafe {
             Self::wrap(ctx, {
                 let pp = CString::new(prefix).unwrap();
@@ -274,38 +188,22 @@
 
     // Add two floats of the same size, rounding towards zero
     pub fn add_towards_zero<T: IntoAst<Self>>(&self, other: T) -> Float {
-<<<<<<< HEAD
-        self.add_with_rounding_mode(other, &RoundingMode::round_towards_zero_in_ctx(&self.ctx))
-=======
         self.add_with_rounding_mode(other, &RoundingMode::round_towards_zero())
->>>>>>> 41e9a0bd
     }
 
     // Subtract two floats of the same size, rounding towards zero
     pub fn sub_towards_zero<T: IntoAst<Self>>(&self, other: T) -> Float {
-<<<<<<< HEAD
-        self.sub_with_rounding_mode(other, &RoundingMode::round_towards_zero_in_ctx(&self.ctx))
-=======
         self.sub_with_rounding_mode(other, &RoundingMode::round_towards_zero())
->>>>>>> 41e9a0bd
     }
 
     // Multiply two floats of the same size, rounding towards zero
     pub fn mul_towards_zero<T: IntoAst<Self>>(&self, other: T) -> Float {
-<<<<<<< HEAD
-        self.mul_with_rounding_mode(other, &RoundingMode::round_towards_zero_in_ctx(&self.ctx))
-=======
         self.mul_with_rounding_mode(other, &RoundingMode::round_towards_zero())
->>>>>>> 41e9a0bd
     }
 
     // Divide two floats of the same size, rounding towards zero
     pub fn div_towards_zero<T: IntoAst<Self>>(&self, other: T) -> Float {
-<<<<<<< HEAD
-        self.div_with_rounding_mode(other, &RoundingMode::round_towards_zero_in_ctx(&self.ctx))
-=======
         self.div_with_rounding_mode(other, &RoundingMode::round_towards_zero())
->>>>>>> 41e9a0bd
     }
 
     // Convert to IEEE-754 bit-vector
@@ -352,8 +250,8 @@
     };
 }
 
-impl_into_ast!(f32, from_f32_in_ctx);
-impl_into_ast!(f64, from_f64_in_ctx);
+impl_into_ast!(f32, from_f32);
+impl_into_ast!(f64, from_f64);
 
 #[cfg(test)]
 mod tests {
