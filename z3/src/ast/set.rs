use crate::ast::IntoAst;
use crate::ast::{Ast, Bool, binop, unop, varop};
use crate::{Context, Sort, Symbol};
use std::ffi::CString;
use z3_macros::z3_ctx;
use z3_sys::*;

/// [`Ast`] node representing a set value.
pub struct Set {
    pub(crate) ctx: Context,
    pub(crate) z3_ast: Z3_ast,
}

#[z3_ctx(Context::thread_local)]
impl Set {
<<<<<<< HEAD
    pub fn new_const<S: Into<Symbol>>(ctx: &Context, name: S, eltype: &Sort) -> Set {
        let sort = Sort::set_in_ctx(ctx, eltype);
        unsafe {
            Self::wrap(ctx, {
                Z3_mk_const(
                    ctx.z3_ctx.0,
                    name.into().as_z3_symbol_in_ctx(ctx),
                    sort.z3_sort,
                )
            })
        }
    }

    pub fn fresh_const(ctx: &Context, prefix: &str, eltype: &Sort) -> Set {
        let sort = Sort::set_in_ctx(ctx, eltype);
=======
    pub fn new_const<S: Into<Symbol>>(name: S, eltype: &Sort) -> Set {
        let ctx = &Context::thread_local();
        let sort = Sort::set(eltype);
        unsafe {
            Self::wrap(ctx, {
                Z3_mk_const(ctx.z3_ctx.0, name.into().as_z3_symbol(), sort.z3_sort)
            })
        }
    }

    pub fn fresh_const(prefix: &str, eltype: &Sort) -> Set {
        let ctx = &Context::thread_local();
        let sort = Sort::set(eltype);
>>>>>>> 41e9a0bd
        unsafe {
            Self::wrap(ctx, {
                let pp = CString::new(prefix).unwrap();
                let p = pp.as_ptr();
                Z3_mk_fresh_const(ctx.z3_ctx.0, p, sort.z3_sort)
            })
        }
    }

    /// Creates a set that maps the domain to false by default
    pub fn empty(domain: &Sort) -> Set {
        let ctx = &Context::thread_local();
        unsafe { Self::wrap(ctx, Z3_mk_empty_set(ctx.z3_ctx.0, domain.z3_sort)) }
    }

    /// Add an element to the set.
    ///
    /// Note that the `element` _must be_ of the `Set`'s `eltype` sort.
    //
    // We avoid the binop! macro because the argument has a non-Self type
    pub fn add<A>(&self, element: &A) -> Set
    where
        A: Ast,
    {
        unsafe {
            Self::wrap(&self.ctx, {
                Z3_mk_set_add(self.ctx.z3_ctx.0, self.z3_ast, element.get_z3_ast())
            })
        }
    }

    /// Remove an element from the set.
    ///
    /// Note that the `element` _must be_ of the `Set`'s `eltype` sort.
    //
    // We avoid the binop! macro because the argument has a non-Self type
    pub fn del<A>(&self, element: &A) -> Set
    where
        A: Ast,
    {
        unsafe {
            Self::wrap(&self.ctx, {
                Z3_mk_set_del(self.ctx.z3_ctx.0, self.z3_ast, element.get_z3_ast())
            })
        }
    }

    /// Check if an item is a member of the set.
    ///
    /// Note that the `element` _must be_ of the `Set`'s `eltype` sort.
    //
    // We avoid the binop! macro because the argument has a non-Self type
    pub fn member<A>(&self, element: &A) -> Bool
    where
        A: Ast,
    {
        unsafe {
            Bool::wrap(&self.ctx, {
                Z3_mk_set_member(self.ctx.z3_ctx.0, element.get_z3_ast(), self.z3_ast)
            })
        }
    }

    varop! {
        /// Take the intersection of a list of sets.
        intersect(Z3_mk_set_intersect, Self);
        /// Take the union of a list of sets.
        set_union(Z3_mk_set_union, Self);
    }
    unop! {
        /// Take the complement of the set.
        complement(Z3_mk_set_complement, Self);
    }
    binop! {
        /// Check if the set is a subset of another set.
        set_subset(Z3_mk_set_subset, Bool);
        /// Take the set difference between two sets.
        difference(Z3_mk_set_difference, Self);
    }
}<|MERGE_RESOLUTION|>--- conflicted
+++ resolved
@@ -2,7 +2,6 @@
 use crate::ast::{Ast, Bool, binop, unop, varop};
 use crate::{Context, Sort, Symbol};
 use std::ffi::CString;
-use z3_macros::z3_ctx;
 use z3_sys::*;
 
 /// [`Ast`] node representing a set value.
@@ -11,25 +10,7 @@
     pub(crate) z3_ast: Z3_ast,
 }
 
-#[z3_ctx(Context::thread_local)]
 impl Set {
-<<<<<<< HEAD
-    pub fn new_const<S: Into<Symbol>>(ctx: &Context, name: S, eltype: &Sort) -> Set {
-        let sort = Sort::set_in_ctx(ctx, eltype);
-        unsafe {
-            Self::wrap(ctx, {
-                Z3_mk_const(
-                    ctx.z3_ctx.0,
-                    name.into().as_z3_symbol_in_ctx(ctx),
-                    sort.z3_sort,
-                )
-            })
-        }
-    }
-
-    pub fn fresh_const(ctx: &Context, prefix: &str, eltype: &Sort) -> Set {
-        let sort = Sort::set_in_ctx(ctx, eltype);
-=======
     pub fn new_const<S: Into<Symbol>>(name: S, eltype: &Sort) -> Set {
         let ctx = &Context::thread_local();
         let sort = Sort::set(eltype);
@@ -43,7 +24,6 @@
     pub fn fresh_const(prefix: &str, eltype: &Sort) -> Set {
         let ctx = &Context::thread_local();
         let sort = Sort::set(eltype);
->>>>>>> 41e9a0bd
         unsafe {
             Self::wrap(ctx, {
                 let pp = CString::new(prefix).unwrap();
