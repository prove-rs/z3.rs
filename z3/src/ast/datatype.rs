--- conflicted
+++ resolved
@@ -1,7 +1,6 @@
 use crate::ast::Ast;
 use crate::{Context, Sort, Symbol};
 use std::ffi::CString;
-use z3_macros::z3_ctx;
 use z3_sys::*;
 
 /// [`Ast`] node representing a datatype or enumeration value.
@@ -10,7 +9,6 @@
     pub(crate) z3_ast: Z3_ast,
 }
 
-#[z3_ctx(Context::thread_local)]
 impl Datatype {
     pub fn new_const<S: Into<Symbol>>(name: S, sort: &Sort) -> Self {
         let ctx = &Context::thread_local();
@@ -19,15 +17,7 @@
 
         unsafe {
             Self::wrap(ctx, {
-<<<<<<< HEAD
-                Z3_mk_const(
-                    ctx.z3_ctx.0,
-                    name.into().as_z3_symbol_in_ctx(ctx),
-                    sort.z3_sort,
-                )
-=======
                 Z3_mk_const(ctx.z3_ctx.0, name.into().as_z3_symbol(), sort.z3_sort)
->>>>>>> 41e9a0bd
             })
         }
     }
