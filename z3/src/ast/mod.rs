--- conflicted
+++ resolved
@@ -108,13 +108,8 @@
     ) => {
         $(
             $( #[ $attr ] )*
-<<<<<<< HEAD
-            #[z3_ctx(Context::thread_local)]
-            pub fn $f<T: IntoAstCtx<Self>>(ctx: &Context, values: &[T]) -> $retty {
-=======
             pub fn $f<T: Into<Self> + Clone>(values: &[T]) -> $retty {
                 let ctx = &Context::thread_local();
->>>>>>> 41e9a0bd
                 unsafe {
                     <$retty>::wrap(ctx, {
                         let tmp: Vec<Self> = values.iter().cloned().map(|x| x.into()).collect();
@@ -156,7 +151,7 @@
     /// # Safety
     ///
     /// The `ast` must be a valid pointer to a [`Z3_ast`].
-    unsafe fn wrap(ctx: &Context, ast: Option<Z3_ast>) -> Self
+    unsafe fn wrap(ctx: &Context, ast: Z3_ast) -> Self
     where
         Self: Sized;
 
@@ -349,15 +344,14 @@
 macro_rules! impl_ast {
     ($ast:ident) => {
         impl Ast for $ast {
-            unsafe fn wrap(ctx: &Context, ast: Option<Z3_ast>) -> Self {
-                assert!(!ast.is_none());
-                let ast = ast.unwrap();
+            unsafe fn wrap(ctx: &Context, ast: Z3_ast) -> Self {
+                assert!(!ast.is_null());
                 Self {
                     ctx: ctx.clone(),
                     z3_ast: {
                         debug!(
                             "new ast: id = {}, pointer = {:p}",
-                            unsafe { Z3_get_ast_id(ctx.z3_ctx.0, ast) }.unwrap(),
+                            unsafe { Z3_get_ast_id(ctx.z3_ctx.0, ast) },
                             ast
                         );
                         unsafe {
@@ -499,10 +493,9 @@
         impl fmt::Debug for $ast {
             fn fmt(&self, f: &mut fmt::Formatter) -> Result<(), fmt::Error> {
                 let p = unsafe { Z3_ast_to_string(self.ctx.z3_ctx.0, self.z3_ast) };
-                if p.is_none() {
+                if p.is_null() {
                     return Result::Err(fmt::Error);
                 }
-                let p = p.unwrap();
                 match unsafe { CStr::from_ptr(p) }.to_str() {
                     Ok(s) => write!(f, "{}", s),
                     Err(_) => Result::Err(fmt::Error),
@@ -574,11 +567,7 @@
 impl_ast!(Dynamic);
 impl_ast!(RoundingMode);
 
-<<<<<<< HEAD
-pub fn atmost<'a, I: IntoIterator<Item = &'a Bool>>(ctx: &Context, args: I, k: u32) -> Bool {
-=======
 pub fn atmost<'a, I: IntoIterator<Item = &'a Bool>>(args: I, k: u32) -> Bool {
->>>>>>> 41e9a0bd
     let args: Vec<_> = args.into_iter().map(|f| f.z3_ast).collect();
     _atmost(args.as_ref(), k)
 }
@@ -632,10 +621,6 @@
 /// let f_x: ast::Int = f.apply(&[&x]).try_into().unwrap();
 /// let f_x_pattern: Pattern = Pattern::new(&[ &f_x ]);
 /// let forall: ast::Bool = ast::forall_const(
-<<<<<<< HEAD
-///     &Context::thread_local(),
-=======
->>>>>>> 41e9a0bd
 ///     &[&x],
 ///     &[&f_x_pattern],
 ///     &x._eq(&f_x)
@@ -691,10 +676,6 @@
 /// let f_x: ast::Int = f.apply(&[&x]).try_into().unwrap();
 /// let f_x_pattern: Pattern = Pattern::new(&[ &f_x ]);
 /// let exists: ast::Bool = ast::exists_const(
-<<<<<<< HEAD
-///     &Context::thread_local(),
-=======
->>>>>>> 41e9a0bd
 ///     &[&x],
 ///     &[&f_x_pattern],
 ///     &x._eq(&f_x).not()
@@ -759,10 +740,6 @@
 /// let f_x: ast::Int = f.apply(&[&x]).try_into().unwrap();
 /// let f_x_pattern: Pattern = Pattern::new(&[ &f_x ]);
 /// let forall: ast::Bool = ast::quantifier_const(
-<<<<<<< HEAD
-///     &Context::thread_local(),
-=======
->>>>>>> 41e9a0bd
 ///     true,
 ///     0,
 ///     "def_f",
@@ -811,13 +788,8 @@
                 ctx.z3_ctx.0,
                 is_forall,
                 weight,
-<<<<<<< HEAD
-                quantifier_id.into().as_z3_symbol_in_ctx(ctx),
-                skolem_id.into().as_z3_symbol_in_ctx(ctx),
-=======
                 quantifier_id.into().as_z3_symbol(),
                 skolem_id.into().as_z3_symbol(),
->>>>>>> 41e9a0bd
                 bounds.len().try_into().unwrap(),
                 bounds.as_ptr() as *const Z3_app,
                 patterns.len().try_into().unwrap(),
@@ -848,10 +820,6 @@
 /// #
 /// let input = Int::fresh_const("");
 /// let lambda = lambda_const(
-<<<<<<< HEAD
-///     &Context::thread_local(),
-=======
->>>>>>> 41e9a0bd
 ///     &[&input],
 ///     &Dynamic::from_ast(&Int::add(&[&input, &Int::from_i64(2)])),
 /// );
