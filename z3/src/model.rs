use std::ffi::CStr;
use std::fmt;
<<<<<<< HEAD
use z3_macros::z3_ctx;
=======
>>>>>>> 41e9a0bd
use z3_sys::*;

use crate::{Context, FuncDecl, FuncInterp, Model, Optimize, Solver, Translate, ast::Ast};
#[z3_ctx(Context::thread_local)]
impl Model {
    unsafe fn wrap(ctx: &Context, z3_mdl: Z3_model) -> Model {
        unsafe {
            Z3_model_inc_ref(ctx.z3_ctx.0, z3_mdl);
        }
        Model {
            ctx: ctx.clone(),
            z3_mdl,
        }
    }

    pub fn of_solver(slv: &Solver) -> Option<Model> {
        unsafe {
            let m = Z3_solver_get_model(slv.ctx.z3_ctx.0, slv.z3_slv);
            if m.is_null() {
                None
            } else {
                Some(Self::wrap(&slv.ctx, m))
            }
        }
    }

    pub fn of_optimize(opt: &Optimize) -> Option<Model> {
        unsafe {
            let m = Z3_optimize_get_model(opt.ctx.z3_ctx.0, opt.z3_opt);
            if m.is_null() {
                None
            } else {
                Some(Self::wrap(&opt.ctx, m))
            }
        }
    }

    /// Returns the interpretation of the given `ast` in the `Model`
    /// Returns `None` if there is no interpretation in the `Model`
    pub fn get_const_interp<T: Ast>(&self, ast: &T) -> Option<T> {
        let func = ast.safe_decl().ok()?;

        let ret =
            unsafe { Z3_model_get_const_interp(self.ctx.z3_ctx.0, self.z3_mdl, func.z3_func_decl) };
        if ret.is_null() {
            None
        } else {
            Some(unsafe { T::wrap(&self.ctx, ret) })
        }
    }

    /// Returns the interpretation of the given `f` in the `Model`
    /// Returns `None` if there is no interpretation in the `Model`
    pub fn get_func_interp(&self, f: &FuncDecl) -> Option<FuncInterp> {
        if f.arity() == 0 {
            let ret = unsafe {
                Z3_model_get_const_interp(self.ctx.z3_ctx.0, self.z3_mdl, f.z3_func_decl)
            };
            if ret.is_null() {
                None
            } else {
                let sort_kind = unsafe {
                    Z3_get_sort_kind(
                        self.ctx.z3_ctx.0,
                        Z3_get_range(self.ctx.z3_ctx.0, f.z3_func_decl),
                    )
                };
                match sort_kind {
                    SortKind::Array => {
                        if unsafe { Z3_is_as_array(self.ctx.z3_ctx.0, ret) } {
                            let fd = unsafe {
                                FuncDecl::wrap(
                                    &self.ctx,
                                    Z3_get_as_array_func_decl(self.ctx.z3_ctx.0, ret),
                                )
                            };
                            self.get_func_interp(&fd)
                        } else {
                            None
                        }
                    }
                    _ => None,
                }
            }
        } else {
            let ret =
                unsafe { Z3_model_get_func_interp(self.ctx.z3_ctx.0, self.z3_mdl, f.z3_func_decl) };
            if ret.is_null() {
                None
            } else {
                Some(unsafe { FuncInterp::wrap(&self.ctx, ret) })
            }
        }
    }

    pub fn eval<T>(&self, ast: &T, model_completion: bool) -> Option<T>
    where
        T: Ast,
    {
        let mut tmp: Z3_ast = ast.get_z3_ast();
        let res = {
            unsafe {
                Z3_model_eval(
                    self.ctx.z3_ctx.0,
                    self.z3_mdl,
                    ast.get_z3_ast(),
                    model_completion,
                    &mut tmp,
                )
            }
        };
        if res {
            Some(unsafe { T::wrap(&self.ctx, tmp) })
        } else {
            None
        }
    }

    fn len(&self) -> u32 {
        unsafe {
            Z3_model_get_num_consts(self.ctx.z3_ctx.0, self.z3_mdl)
                + Z3_model_get_num_funcs(self.ctx.z3_ctx.0, self.z3_mdl)
        }
    }

    pub fn iter<'a>(&'a self) -> ModelIter<'a> {
        self.into_iter()
    }
}

impl fmt::Display for Model {
    fn fmt(&self, f: &mut fmt::Formatter) -> Result<(), fmt::Error> {
        let p = unsafe { Z3_model_to_string(self.ctx.z3_ctx.0, self.z3_mdl) };
        if p.is_null() {
            return Result::Err(fmt::Error);
        }
        match unsafe { CStr::from_ptr(p) }.to_str() {
            Ok(s) => write!(f, "{s}"),
            Err(_) => Result::Err(fmt::Error),
        }
    }
}

impl fmt::Debug for Model {
    fn fmt(&self, f: &mut fmt::Formatter) -> Result<(), fmt::Error> {
        <Self as fmt::Display>::fmt(self, f)
    }
}

impl Drop for Model {
    fn drop(&mut self) {
        unsafe { Z3_model_dec_ref(self.ctx.z3_ctx.0, self.z3_mdl) };
    }
}

#[derive(Debug)]
/// <https://z3prover.github.io/api/html/classz3py_1_1_model_ref.html#a7890b7c9bc70cf2a26a343c22d2c8367>
pub struct ModelIter<'a> {
    model: &'a Model,
    idx: u32,
    len: u32,
}

impl<'a> IntoIterator for &'a Model {
    type Item = FuncDecl;
    type IntoIter = ModelIter<'a>;

    fn into_iter(self) -> Self::IntoIter {
        ModelIter {
            model: self,
            idx: 0,
            len: self.len(),
        }
    }
}

impl Iterator for ModelIter<'_> {
    type Item = FuncDecl;

    fn next(&mut self) -> Option<Self::Item> {
        if self.idx >= self.len {
            None
        } else {
            let num_consts =
                unsafe { Z3_model_get_num_consts(self.model.ctx.z3_ctx.0, self.model.z3_mdl) };
            if self.idx < num_consts {
                let const_decl = unsafe {
                    Z3_model_get_const_decl(self.model.ctx.z3_ctx.0, self.model.z3_mdl, self.idx)
                };
                self.idx += 1;
                Some(unsafe { FuncDecl::wrap(&self.model.ctx, const_decl) })
            } else {
                let func_decl = unsafe {
                    Z3_model_get_func_decl(
                        self.model.ctx.z3_ctx.0,
                        self.model.z3_mdl,
                        self.idx - num_consts,
                    )
                };
                self.idx += 1;
                Some(unsafe { FuncDecl::wrap(&self.model.ctx, func_decl) })
            }
        }
    }

    fn size_hint(&self) -> (usize, Option<usize>) {
        let len = (self.len - self.idx) as usize;
        (len, Some(len))
    }
}

unsafe impl Translate for Model {
    fn translate(&self, dest: &Context) -> Model {
        unsafe {
            Model::wrap(
                dest,
                Z3_model_translate(self.ctx.z3_ctx.0, self.z3_mdl, dest.z3_ctx.0),
            )
        }
    }
}

#[test]
fn test_unsat() {
    use crate::SatResult;
    let solver = Solver::new();
    solver.assert(false);
    assert_eq!(solver.check(), SatResult::Unsat);
    assert!(solver.get_model().is_none());
}<|MERGE_RESOLUTION|>--- conflicted
+++ resolved
@@ -1,13 +1,9 @@
 use std::ffi::CStr;
 use std::fmt;
-<<<<<<< HEAD
-use z3_macros::z3_ctx;
-=======
->>>>>>> 41e9a0bd
 use z3_sys::*;
 
 use crate::{Context, FuncDecl, FuncInterp, Model, Optimize, Solver, Translate, ast::Ast};
-#[z3_ctx(Context::thread_local)]
+
 impl Model {
     unsafe fn wrap(ctx: &Context, z3_mdl: Z3_model) -> Model {
         unsafe {
