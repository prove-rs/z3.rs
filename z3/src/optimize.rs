use log::debug;
use std::convert::TryInto;
use std::ffi::{CStr, CString};
use std::fmt;

use z3_sys::*;

use crate::{
    Context, Model, Optimize, Params, SatResult, Statistics, Symbol,
    ast::{Ast, Bool, Dynamic},
};

use num::{
    bigint::{BigInt, BigUint, Sign},
    rational::BigRational,
};
use z3_macros::z3_ctx;
#[z3_ctx(Context::thread_local)]
impl Optimize {
    unsafe fn wrap(ctx: &Context, z3_opt: Z3_optimize) -> Optimize {
        unsafe {
            Z3_optimize_inc_ref(ctx.z3_ctx.0, z3_opt);
        }
        Optimize {
            ctx: ctx.clone(),
            z3_opt,
        }
    }

    /// Create a new optimize context.
    pub fn new() -> Optimize {
        let ctx = &Context::thread_local();
        unsafe { Self::wrap(ctx, Z3_mk_optimize(ctx.z3_ctx.0)) }
    }

    /// Parse an SMT-LIB2 string with assertions, soft constraints and optimization objectives.
    /// Add the parsed constraints and objectives to the optimizer.
    pub fn from_string<T: Into<Vec<u8>>>(&self, source_string: T) {
        let source_cstring = CString::new(source_string).unwrap();
        unsafe {
            Z3_optimize_from_string(self.ctx.z3_ctx.0, self.z3_opt, source_cstring.as_ptr());
        }
    }

    /// Get this optimizers 's context.
    pub fn get_context(&self) -> &Context {
        &self.ctx
    }

    /// Assert hard constraint to the optimization context.
    ///
    /// # See also:
    ///
    /// - [`Optimize::assert_soft()`]
    /// - [`Optimize::maximize()`]
    /// - [`Optimize::minimize()`]
    pub fn assert(&self, ast: &impl Ast) {
        unsafe { Z3_optimize_assert(self.ctx.z3_ctx.0, self.z3_opt, ast.get_z3_ast()) };
    }

    /// Assert a constraint `a` into the solver, and track it (in the
    /// unsat) core using the Boolean constant `p`.
    ///
    /// This API is an alternative to
    /// [`Optimize::check()`]
    /// for extracting unsat cores. Both APIs can be used in the same solver.
    /// The unsat core will contain a combination of the Boolean variables
    /// provided using [`Optimize::assert_and_track()`]
    /// and the Boolean literals provided using
    /// [`Optimize::check()`].
    ///
    /// # See also:
    ///
    /// - [`Optimize::assert()`]
    /// - [`Optimize::assert_soft()`]
    pub fn assert_and_track(&self, ast: &Bool, p: &Bool) {
        debug!("assert_and_track: {ast:?}");
        unsafe {
            Z3_optimize_assert_and_track(self.ctx.z3_ctx.0, self.z3_opt, ast.z3_ast, p.z3_ast)
        };
    }

    /// Assert soft constraint to the optimization context.
    /// Weight is a positive, rational penalty for violating the constraint.
    /// Group is an optional identifier to group soft constraints.
    ///
    /// # See also:
    ///
    /// - [`Optimize::assert()`]
    /// - [`Optimize::maximize()`]
    /// - [`Optimize::minimize()`]
    pub fn assert_soft(&self, ast: &impl Ast, weight: impl Weight, group: Option<Symbol>) {
        let weight_string = weight.to_string();
        let weight_cstring = CString::new(weight_string).unwrap();
        let group = group
<<<<<<< HEAD
            .map(|g| g.as_z3_symbol_in_ctx(&self.ctx))
=======
            .map(|g| g.as_z3_symbol())
>>>>>>> 41e9a0bd
            .unwrap_or_else(std::ptr::null_mut);
        unsafe {
            Z3_optimize_assert_soft(
                self.ctx.z3_ctx.0,
                self.z3_opt,
                ast.get_z3_ast(),
                weight_cstring.as_ptr(),
                group,
            )
        };
    }

    /// Add a maximization constraint.
    ///
    /// # See also:
    ///
    /// - [`Optimize::assert()`]
    /// - [`Optimize::minimize()`]
    pub fn maximize(&self, ast: &impl Ast) {
        // https://github.com/Z3Prover/z3/blob/09f911d8a84cd91988e5b96b69485b2a9a2edba3/src/opt/opt_context.cpp#L118-L120
        assert!(matches!(
            ast.get_sort().kind(),
            SortKind::Int | SortKind::Real | SortKind::BV
        ));
        unsafe { Z3_optimize_maximize(self.ctx.z3_ctx.0, self.z3_opt, ast.get_z3_ast()) };
    }

    /// Add a minimization constraint.
    ///
    /// # See also:
    ///
    /// - [`Optimize::assert()`]
    /// - [`Optimize::maximize()`]
    pub fn minimize(&self, ast: &impl Ast) {
        assert!(matches!(
            ast.get_sort().kind(),
            SortKind::Int | SortKind::Real | SortKind::BV
        ));
        unsafe { Z3_optimize_minimize(self.ctx.z3_ctx.0, self.z3_opt, ast.get_z3_ast()) };
    }

    /// Return a subset of the assumptions provided to either the last
    ///
    /// * [`Optimize::check`] call, or
    /// * sequence of [`Optimize::assert_and_track`] calls followed
    ///   by an [`Optimize::check`] call.
    ///
    /// These are the assumptions Z3 used in the unsatisfiability proof.
    /// Assumptions are available in Z3. They are used to extract unsatisfiable
    /// cores.  They may be also used to "retract" assumptions. Note that,
    /// assumptions are not really "soft constraints", but they can be used to
    /// implement them.
    ///
    /// By default, the unsat core will not be minimized. Generation of a minimized
    /// unsat core can be enabled via the `"sat.core.minimize"` and `"smt.core.minimize"`
    /// settings for SAT and SMT cores respectively. Generation of minimized unsat cores
    /// will be more expensive.
    ///
    /// # See also:
    ///
    /// - [`Optimize::check`]
    pub fn get_unsat_core(&self) -> Vec<Bool> {
        let z3_unsat_core = unsafe { Z3_optimize_get_unsat_core(self.ctx.z3_ctx.0, self.z3_opt) };
        if z3_unsat_core.is_null() {
            return vec![];
        }

        let len = unsafe { Z3_ast_vector_size(self.ctx.z3_ctx.0, z3_unsat_core) };

        let mut unsat_core = Vec::with_capacity(len as usize);

        for i in 0..len {
            let elem = unsafe { Z3_ast_vector_get(self.ctx.z3_ctx.0, z3_unsat_core, i) };
            let elem = unsafe { Bool::wrap(&self.ctx, elem) };
            unsat_core.push(elem);
        }

        unsat_core
    }

    /// Create a backtracking point.
    ///
    /// The optimize solver contains a set of rules, added facts and assertions.
    /// The set of rules, facts and assertions are restored upon calling
    /// [`Optimize::pop()`].
    ///
    /// # See also:
    ///
    /// - [`Optimize::pop()`]
    pub fn push(&self) {
        unsafe { Z3_optimize_push(self.ctx.z3_ctx.0, self.z3_opt) };
    }

    /// Backtrack one level.
    ///
    /// # Preconditions:
    ///
    /// - The number of calls to [`Optimize::pop`] cannot exceed the number of calls to
    ///   [`Optimize::push()`].
    ///
    /// # See also:
    ///
    /// - [`Optimize::push()`]
    pub fn pop(&self) {
        unsafe { Z3_optimize_pop(self.ctx.z3_ctx.0, self.z3_opt) };
    }

    /// Check consistency and produce optimal values.
    ///
    /// # See also:
    ///
    /// - [`Optimize::get_model()`]
    pub fn check(&self, assumptions: &[Bool]) -> SatResult {
        let assumptions: Vec<Z3_ast> = assumptions.iter().map(|a| a.z3_ast).collect();
        match unsafe {
            Z3_optimize_check(
                self.ctx.z3_ctx.0,
                self.z3_opt,
                assumptions.len().try_into().unwrap(),
                assumptions.as_ptr(),
            )
        } {
            Z3_L_FALSE => SatResult::Unsat,
            Z3_L_UNDEF => SatResult::Unknown,
            Z3_L_TRUE => SatResult::Sat,
            _ => unreachable!(),
        }
    }

    /// Retrieve the model for the last [`Optimize::check()`].
    ///
    /// The error handler is invoked if a model is not available because
    /// the commands above were not invoked for the given optimization
    /// solver, or if the result was [`SatResult::Unsat`].
    pub fn get_model(&self) -> Option<Model> {
        Model::of_optimize(self)
    }

    /// Retrieve the objectives for the last [`Optimize::check()`].
    ///
    /// This contains maximize/minimize objectives and grouped soft constraints.
    pub fn get_objectives(&self) -> Vec<Dynamic> {
        let (z3_objectives, len) = unsafe {
            let objectives = Z3_optimize_get_objectives(self.ctx.z3_ctx.0, self.z3_opt);
            let len = Z3_ast_vector_size(self.ctx.z3_ctx.0, objectives);
            (objectives, len)
        };

        let mut objectives = Vec::with_capacity(len as usize);

        for i in 0..len {
            let elem = unsafe { Z3_ast_vector_get(self.ctx.z3_ctx.0, z3_objectives, i) };
            let elem = unsafe { Dynamic::wrap(&self.ctx, elem) };
            objectives.push(elem);
        }

        objectives
    }

    /// Retrieve a string that describes the last status returned by [`Optimize::check()`].
    ///
    /// Use this method when [`Optimize::check()`] returns [`SatResult::Unknown`].
    pub fn get_reason_unknown(&self) -> Option<String> {
        let p = unsafe { Z3_optimize_get_reason_unknown(self.ctx.z3_ctx.0, self.z3_opt) };
        if p.is_null() {
            return None;
        }
        unsafe { CStr::from_ptr(p) }
            .to_str()
            .ok()
            .map(|s| s.to_string())
    }

    /// Configure the parameters for this Optimize.
    pub fn set_params(&self, params: &Params) {
        unsafe { Z3_optimize_set_params(self.ctx.z3_ctx.0, self.z3_opt, params.z3_params) };
    }

    /// Retrieve the statistics for the last [`Optimize::check()`].
    pub fn get_statistics(&self) -> Statistics {
        unsafe {
            Statistics::wrap(
                &self.ctx,
                Z3_optimize_get_statistics(self.ctx.z3_ctx.0, self.z3_opt),
            )
        }
    }
}

impl fmt::Display for Optimize {
    fn fmt(&self, f: &mut fmt::Formatter) -> Result<(), fmt::Error> {
        let p = unsafe { Z3_optimize_to_string(self.ctx.z3_ctx.0, self.z3_opt) };
        if p.is_null() {
            return Result::Err(fmt::Error);
        }
        match unsafe { CStr::from_ptr(p) }.to_str() {
            Ok(s) => write!(f, "{s}"),
            Err(_) => Result::Err(fmt::Error),
        }
    }
}

impl fmt::Debug for Optimize {
    fn fmt(&self, f: &mut fmt::Formatter) -> Result<(), fmt::Error> {
        <Self as fmt::Display>::fmt(self, f)
    }
}

impl Drop for Optimize {
    fn drop(&mut self) {
        unsafe { Z3_optimize_dec_ref(self.ctx.z3_ctx.0, self.z3_opt) };
    }
}

/// A rational non-negative weight for soft assertions.
/// This trait is sealed and cannot be implemented for types outside of
/// `z3`.
///
/// # See also:
///
/// - [`Optimize::assert_soft()`]
pub trait Weight: private::Sealed {
    /// This is purposefully distinct from `ToString` to allow
    /// specifying a `to_string` for tuples.
    fn to_string(&self) -> String;
}

macro_rules! impl_weight {
    ($($ty: ty),*) => {
        $(
            impl Weight for $ty {
                fn to_string(&self) -> String {
                    ToString::to_string(&self)
                }
            }

            impl Weight for ($ty, $ty) {
                fn to_string(&self) -> String {
                    format!("{} / {}", self.0, self.1)
                }
            }
        )*
    };
}

impl_weight! {
    u8, u16, u32, u64, u128, usize, i8, i16, i32, i64, i128, isize
}

impl Weight for BigInt {
    fn to_string(&self) -> String {
        assert_ne!(self.sign(), Sign::Minus);
        self.to_str_radix(10)
    }
}

impl Weight for BigUint {
    fn to_string(&self) -> String {
        self.to_str_radix(10)
    }
}

impl Weight for BigRational {
    fn to_string(&self) -> String {
        assert_ne!(self.numer().sign(), Sign::Minus);
        assert_ne!(self.denom().sign(), Sign::Minus);
        format!(
            "{} / {}",
            self.numer().to_str_radix(10),
            self.denom().to_str_radix(10)
        )
    }
}

macro_rules! impl_sealed {
    ($($ty: ty),*) => {
        mod private {
            #[allow(unused_imports)]
            use super::*;
            pub trait Sealed {}
            $(
                impl Sealed for $ty {}
                impl Sealed for ($ty, $ty) {}
            )*

            impl Sealed for BigInt {}
            impl Sealed for BigUint {}
            impl Sealed for BigRational {}
        }
    };
}

impl_sealed! {
    u8, u16, u32, u64, u128, usize, i8, i16, i32, i64, i128, isize
}<|MERGE_RESOLUTION|>--- conflicted
+++ resolved
@@ -14,8 +14,7 @@
     bigint::{BigInt, BigUint, Sign},
     rational::BigRational,
 };
-use z3_macros::z3_ctx;
-#[z3_ctx(Context::thread_local)]
+
 impl Optimize {
     unsafe fn wrap(ctx: &Context, z3_opt: Z3_optimize) -> Optimize {
         unsafe {
@@ -93,11 +92,7 @@
         let weight_string = weight.to_string();
         let weight_cstring = CString::new(weight_string).unwrap();
         let group = group
-<<<<<<< HEAD
-            .map(|g| g.as_z3_symbol_in_ctx(&self.ctx))
-=======
             .map(|g| g.as_z3_symbol())
->>>>>>> 41e9a0bd
             .unwrap_or_else(std::ptr::null_mut);
         unsafe {
             Z3_optimize_assert_soft(
