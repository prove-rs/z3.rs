use log::debug;
use std::ffi::{CStr, CString};
use std::fmt;

use z3_sys::*;

use std::ops::AddAssign;

use crate::{
    Context, Model, Params, SatResult, Solver, Statistics, Symbol, Translate, ast, ast::Ast,
};

impl Solver {
    pub(crate) unsafe fn wrap(ctx: &Context, z3_slv: Z3_solver) -> Solver {
        unsafe {
            Z3_solver_inc_ref(ctx.z3_ctx.0, z3_slv);
        }
        Solver {
            ctx: ctx.clone(),
            z3_slv,
        }
    }

    /// Create a new solver. This solver is a "combined solver"
    /// that internally uses a non-incremental (`solver1`) and an
    /// incremental solver (`solver2`). This combined solver changes
    /// its behaviour based on how it is used and how its parameters are set.
    ///
    /// If the solver is used in a non incremental way (i.e. no calls to
    /// [`Solver::push()`] or [`Solver::pop()`], and no calls to
    /// [`Solver::assert()`] or [`Solver::assert_and_track()`] after checking
    /// satisfiability without an intervening [`Solver::reset()`]) then `solver1`
    /// will be used. This solver will apply Z3's "default" tactic.
    ///
    /// The "default" tactic will attempt to probe the logic used by the
    /// assertions and will apply a specialized tactic if one is supported.
    /// Otherwise the general `(and-then simplify smt)` tactic will be used.
    ///
    /// If the solver is used in an incremental way then the combined solver
    /// will switch to using `solver2` (which behaves similarly to the general
    /// "smt" tactic).
    ///
    /// Note however it is possible to set the `solver2_timeout`,
    /// `solver2_unknown`, and `ignore_solver1` parameters of the combined
    /// solver to change its behaviour.
<<<<<<< HEAD
    pub fn new(ctx: &'ctx Context) -> Solver<'ctx> {
        unsafe { Self::wrap(ctx, Z3_mk_solver(ctx.z3_ctx)) }
=======
    ///
    /// The function [`Solver::get_model()`] retrieves a model if the
    /// assertions is satisfiable (i.e., the result is
    /// `SatResult::Sat`) and [model construction is enabled].
    /// The function [`Solver::get_model()`] can also be used even
    /// if the result is `SatResult::Unknown`, but the returned model
    /// is not guaranteed to satisfy quantified assertions.
    ///
    /// [model construction is enabled]: crate::Config::set_model_generation
    pub fn new(ctx: &Context) -> Solver {
        unsafe { Self::wrap(ctx, Z3_mk_solver(ctx.z3_ctx.0)) }
>>>>>>> 07c3043f
    }

    /// Parse an SMT-LIB2 string with assertions, soft constraints and optimization objectives.
    /// Add the parsed constraints and objectives to the solver.
    pub fn from_string<T: Into<Vec<u8>>>(&self, source_string: T) {
        let source_cstring = CString::new(source_string).unwrap();
        unsafe {
            Z3_solver_from_string(self.ctx.z3_ctx.0, self.z3_slv, source_cstring.as_ptr());
        }
    }

    /// Create a new solver customized for the given logic.
    /// It returns `None` if the logic is unknown or unsupported.
    pub fn new_for_logic<S: Into<Symbol>>(ctx: &Context, logic: S) -> Option<Solver> {
        unsafe {
            let s = Z3_mk_solver_for_logic(ctx.z3_ctx.0, logic.into().as_z3_symbol(ctx));
            if s.is_null() {
                None
            } else {
                Some(Self::wrap(ctx, s))
            }
        }
    }

    /// Get this solver's context.
    pub fn get_context(&self) -> &Context {
        &self.ctx
    }

    /// Assert a constraint into the solver.
    ///
    /// The functions [`Solver::check()`] and [`Solver::check_assumptions()`]
    /// should be used to check whether the logical context is consistent
    /// or not.
    ///
    /// ```rust
    /// use z3::{Config, Context, Solver, ast, SatResult, ast::Bool};
    /// let cfg = Config::new();
    /// let ctx = Context::new(&cfg);
    /// let mut solver = Solver::new(&ctx);
    ///
    /// solver.assert(&Bool::from_bool(&ctx, true));
    /// solver += &Bool::from_bool(&ctx, false);
    /// solver += Bool::fresh_const(&ctx, "");
    ///
    /// assert_eq!(solver.check(), SatResult::Unsat);
    /// ````
    ///
    /// # See also:
    ///
    /// - [`Solver::assert_and_track()`]
    pub fn assert(&self, ast: &ast::Bool) {
        debug!("assert: {ast:?}");
        unsafe { Z3_solver_assert(self.ctx.z3_ctx.0, self.z3_slv, ast.z3_ast) };
    }

    /// Assert a constraint `a` into the solver, and track it (in the
    /// unsat) core using the Boolean constant `p`.
    ///
    /// This API is an alternative to
    /// [`Solver::check_assumptions()`]
    /// for extracting unsat cores. Both APIs can be used in the same solver.
    /// The unsat core will contain a combination of the Boolean variables
    /// provided using [`Solver::assert_and_track()`]
    /// and the Boolean literals provided using
    /// [`Solver::check_assumptions()`].
    ///
    /// # See also:
    ///
    /// - [`Solver::assert()`]
    pub fn assert_and_track(&self, ast: &ast::Bool, p: &ast::Bool) {
        debug!("assert_and_track: {ast:?}");
        unsafe { Z3_solver_assert_and_track(self.ctx.z3_ctx.0, self.z3_slv, ast.z3_ast, p.z3_ast) };
    }

    /// Remove all assertions from the solver.
    pub fn reset(&self) {
        unsafe { Z3_solver_reset(self.ctx.z3_ctx.0, self.z3_slv) };
    }

    /// Check whether the assertions in a given solver are consistent or not.
    ///
    /// The function [`Solver::get_model()`]
    /// retrieves a model if the assertions is satisfiable (i.e., the
    /// result is [`SatResult::Sat`]) and [model construction is enabled].
    /// Note that if the call returns `SatResult::Unknown`, Z3 does not
    /// ensure that calls to [`Solver::get_model()`]
    /// succeed and any models produced in this case are not guaranteed
    /// to satisfy the assertions.
    ///
    /// The function [`Solver::get_proof()`]
    /// retrieves a proof if [proof generation was enabled] when the context
    /// was created, and the assertions are unsatisfiable (i.e., the result
    /// is [`SatResult::Unsat`]).
    ///
    /// # See also:
    ///
    /// - [`Config::set_model_generation()`](crate::Config::set_model_generation)
    /// - [`Config::set_proof_generation()`](crate::Config::set_proof_generation)
    /// - [`Solver::check_assumptions()`]
    ///
    /// [model construction is enabled]: crate::Config::set_model_generation
    /// [proof generation was enabled]: crate::Config::set_proof_generation
    pub fn check(&self) -> SatResult {
        match unsafe { Z3_solver_check(self.ctx.z3_ctx.0, self.z3_slv) } {
            Z3_L_FALSE => SatResult::Unsat,
            Z3_L_UNDEF => SatResult::Unknown,
            Z3_L_TRUE => SatResult::Sat,
            _ => unreachable!(),
        }
    }

    /// Check whether the assertions in the given solver and
    /// optional assumptions are consistent or not.
    ///
    /// The function [`Solver::get_unsat_core()`]
    /// retrieves the subset of the assumptions used in the
    /// unsatisfiability proof produced by Z3.
    ///
    /// # See also:
    ///
    /// - [`Solver::check()`]
    pub fn check_assumptions(&self, assumptions: &[ast::Bool]) -> SatResult {
        let a: Vec<Z3_ast> = assumptions.iter().map(|a| a.z3_ast).collect();
        match unsafe {
            Z3_solver_check_assumptions(self.ctx.z3_ctx.0, self.z3_slv, a.len() as u32, a.as_ptr())
        } {
            Z3_L_FALSE => SatResult::Unsat,
            Z3_L_UNDEF => SatResult::Unknown,
            Z3_L_TRUE => SatResult::Sat,
            _ => unreachable!(),
        }
    }

    // Return a vector of assumptions in the solver.
    pub fn get_assertions(&self) -> Vec<ast::Bool> {
        let z3_vec = unsafe { Z3_solver_get_assertions(self.ctx.z3_ctx.0, self.z3_slv) };

        (0..unsafe { Z3_ast_vector_size(self.ctx.z3_ctx.0, z3_vec) })
            .map(|i| unsafe {
                let z3_ast = Z3_ast_vector_get(self.ctx.z3_ctx.0, z3_vec, i);
                ast::Bool::wrap(&self.ctx, z3_ast)
            })
            .collect()
    }

    /// Return a subset of the assumptions provided to either the last
    ///
    /// * [`Solver::check_assumptions`] call, or
    /// * sequence of [`Solver::assert_and_track`] calls followed
    ///   by a [`Solver::check`] call.
    ///
    /// These are the assumptions Z3 used in the unsatisfiability proof.
    /// Assumptions are available in Z3. They are used to extract unsatisfiable
    /// cores.  They may be also used to "retract" assumptions. Note that,
    /// assumptions are not really "soft constraints", but they can be used to
    /// implement them.
    ///
    /// By default, the unsat core will not be minimized. Generation of a minimized
    /// unsat core can be enabled via the `"sat.core.minimize"` and `"smt.core.minimize"`
    /// settings for SAT and SMT cores respectively. Generation of minimized unsat cores
    /// will be more expensive.
    ///
    /// # See also:
    ///
    /// - [`Solver::check_assumptions`]
    /// - [`Solver::assert_and_track`]
    pub fn get_unsat_core(&self) -> Vec<ast::Bool> {
        let z3_unsat_core = unsafe { Z3_solver_get_unsat_core(self.ctx.z3_ctx.0, self.z3_slv) };
        if z3_unsat_core.is_null() {
            return vec![];
        }

        let len = unsafe { Z3_ast_vector_size(self.ctx.z3_ctx.0, z3_unsat_core) };

        let mut unsat_core = Vec::with_capacity(len as usize);

        for i in 0..len {
            let elem = unsafe { Z3_ast_vector_get(self.ctx.z3_ctx.0, z3_unsat_core, i) };
            let elem = unsafe { ast::Bool::wrap(&self.ctx, elem) };
            unsat_core.push(elem);
        }

        unsat_core
    }

    /// Retrieve consequences from the solver given a set of assumptions.
    pub fn get_consequences(
        &self,
        assumptions: &[ast::Bool],
        variables: &[ast::Bool],
    ) -> Vec<ast::Bool> {
        unsafe {
            let _assumptions = Z3_mk_ast_vector(self.ctx.z3_ctx.0);
            Z3_ast_vector_inc_ref(self.ctx.z3_ctx.0, _assumptions);
            assumptions.iter().for_each(|x| {
                Z3_ast_vector_push(self.ctx.z3_ctx.0, _assumptions, x.z3_ast);
            });

            let _variables = Z3_mk_ast_vector(self.ctx.z3_ctx.0);
            Z3_ast_vector_inc_ref(self.ctx.z3_ctx.0, _variables);
            variables.iter().for_each(|x| {
                Z3_ast_vector_push(self.ctx.z3_ctx.0, _variables, x.z3_ast);
            });
            let consequences = Z3_mk_ast_vector(self.ctx.z3_ctx.0);
            Z3_ast_vector_inc_ref(self.ctx.z3_ctx.0, consequences);

            Z3_solver_get_consequences(
                self.ctx.z3_ctx.0,
                self.z3_slv,
                _assumptions,
                _variables,
                consequences,
            );
            let mut cons = vec![];
            for i in 0..Z3_ast_vector_size(self.ctx.z3_ctx.0, consequences) {
                let val = Z3_ast_vector_get(self.ctx.z3_ctx.0, consequences, i);
                cons.push(ast::Bool::wrap(&self.ctx, val));
            }

            Z3_ast_vector_dec_ref(self.ctx.z3_ctx.0, _assumptions);
            Z3_ast_vector_dec_ref(self.ctx.z3_ctx.0, _variables);
            Z3_ast_vector_dec_ref(self.ctx.z3_ctx.0, consequences);

            cons
        }
    }

    /// Create a backtracking point.
    ///
    /// The solver contains a stack of assertions.
    ///
    /// # See also:
    ///
    /// - [`Solver::pop()`]
    pub fn push(&self) {
        unsafe { Z3_solver_push(self.ctx.z3_ctx.0, self.z3_slv) };
    }

    /// Backtrack `n` backtracking points.
    ///
    /// # See also:
    ///
    /// - [`Solver::push()`]
    pub fn pop(&self, n: u32) {
        unsafe { Z3_solver_pop(self.ctx.z3_ctx.0, self.z3_slv, n) };
    }

    /// Retrieve the model for the last [`Solver::check()`]
    /// or [`Solver::check_assumptions()`].
    ///    
    /// The function [`Solver::get_model()`] retrieves a model if the
    /// assertions is satisfiable (i.e., the result is
    /// `SatResult::Sat`) and [model construction is enabled].
    /// The function [`Solver::get_model()`] can also be used even
    /// if the result is `SatResult::Unknown`, but the returned model
    /// is not guaranteed to satisfy quantified assertions.
    ///
    /// The error handler is invoked if a model is not available because
    /// the commands above were not invoked for the given solver, or if
    /// the result was [`SatResult::Unsat`].
<<<<<<< HEAD
    ///
    /// [model construction is enabled]: crate::Config::set_model_generation
    pub fn get_model(&self) -> Option<Model<'ctx>> {
=======
    pub fn get_model(&self) -> Option<Model> {
>>>>>>> 07c3043f
        Model::of_solver(self)
    }

    /// Retrieve the proof for the last [`Solver::check()`]
    /// or [`Solver::check_assumptions()`].
    ///
    /// The error handler is invoked if [proof generation is not enabled],
    /// or if the commands above were not invoked for the given solver,
    /// or if the result was different from [`SatResult::Unsat`].
    ///
    /// # See also:
    ///
    /// - [`Config::set_proof_generation()`](crate::Config::set_proof_generation)
    ///
    /// [proof generation is not enabled]: crate::Config::set_proof_generation
    //
    // This seems to actually return an Ast with kind `SortKind::Unknown`, which we don't
    // have an Ast subtype for yet.
    pub fn get_proof(&self) -> Option<impl Ast> {
        let m = unsafe { Z3_solver_get_proof(self.ctx.z3_ctx.0, self.z3_slv) };
        if !m.is_null() {
            Some(unsafe { ast::Dynamic::wrap(&self.ctx, m) })
        } else {
            None
        }
    }

    /// Return a brief justification for an "unknown" result (i.e.,
    /// [`SatResult::Unknown`]) for the commands [`Solver::check()`]
    /// and [`Solver::check_assumptions()`].
    pub fn get_reason_unknown(&self) -> Option<String> {
        let p = unsafe { Z3_solver_get_reason_unknown(self.ctx.z3_ctx.0, self.z3_slv) };
        if p.is_null() {
            return None;
        }
        unsafe { CStr::from_ptr(p) }
            .to_str()
            .ok()
            .map(|s| s.to_string())
    }

    /// Set the current solver using the given parameters.
    pub fn set_params(&self, params: &Params) {
        unsafe { Z3_solver_set_params(self.ctx.z3_ctx.0, self.z3_slv, params.z3_params) };
    }

    /// Retrieve the statistics for the last [`Solver::check()`].
    pub fn get_statistics(&self) -> Statistics {
        unsafe {
            Statistics::wrap(
                &self.ctx,
                Z3_solver_get_statistics(self.ctx.z3_ctx.0, self.z3_slv),
            )
        }
    }

    pub fn to_smt2(&self) -> String {
        let name = CString::new("benchmark generated from rust API").unwrap();
        let logic = CString::new("").unwrap();
        let status = CString::new("unknown").unwrap();
        let attributes = CString::new("").unwrap();
        let assumptions = self.get_assertions();
        let mut num_assumptions = assumptions.len() as u32;
        let formula = if num_assumptions > 0 {
            num_assumptions -= 1;
            assumptions[num_assumptions as usize].z3_ast
        } else {
            ast::Bool::from_bool(&self.ctx, true).z3_ast
        };
        let z3_assumptions = assumptions.iter().map(|a| a.z3_ast).collect::<Vec<_>>();

        let p = unsafe {
            Z3_benchmark_to_smtlib_string(
                self.ctx.z3_ctx.0,
                name.as_ptr(),
                logic.as_ptr(),
                status.as_ptr(),
                attributes.as_ptr(),
                num_assumptions,
                z3_assumptions.as_ptr(),
                formula,
            )
        };
        if p.is_null() {
            return String::new();
        }
        unsafe { CStr::from_ptr(p) }
            .to_str()
            .ok()
            .map(|s| s.to_string())
            .unwrap_or_else(String::new)
    }
}

impl fmt::Display for Solver {
    fn fmt(&self, f: &mut fmt::Formatter) -> Result<(), fmt::Error> {
        let p = unsafe { Z3_solver_to_string(self.ctx.z3_ctx.0, self.z3_slv) };
        if p.is_null() {
            return Result::Err(fmt::Error);
        }
        match unsafe { CStr::from_ptr(p) }.to_str() {
            Ok(s) => write!(f, "{s}"),
            Err(_) => Result::Err(fmt::Error),
        }
    }
}

impl fmt::Debug for Solver {
    fn fmt(&self, f: &mut fmt::Formatter) -> Result<(), fmt::Error> {
        <Self as fmt::Display>::fmt(self, f)
    }
}

impl Drop for Solver {
    fn drop(&mut self) {
        unsafe { Z3_solver_dec_ref(self.ctx.z3_ctx.0, self.z3_slv) };
    }
}

impl Clone for Solver {
    // Cloning using routines suggested by the author of Z3: https://stackoverflow.com/questions/16516337/copying-z3-solver
    fn clone(self: &Solver) -> Self {
        let new_solver = Solver::new(&self.ctx);

        self.get_assertions().iter().for_each(|a| {
            new_solver.assert(a);
        });

        new_solver
    }
}

unsafe impl Translate for Solver {
    fn translate(&self, dest: &Context) -> Solver {
        unsafe {
            Solver::wrap(
                dest,
                Z3_solver_translate(self.ctx.z3_ctx.0, self.z3_slv, dest.z3_ctx.0),
            )
        }
    }
}

impl AddAssign<&ast::Bool> for Solver {
    fn add_assign(&mut self, rhs: &ast::Bool) {
        self.assert(rhs);
    }
}

impl AddAssign<ast::Bool> for Solver {
    fn add_assign(&mut self, rhs: ast::Bool) {
        self.assert(&rhs);
    }
}<|MERGE_RESOLUTION|>--- conflicted
+++ resolved
@@ -43,22 +43,8 @@
     /// Note however it is possible to set the `solver2_timeout`,
     /// `solver2_unknown`, and `ignore_solver1` parameters of the combined
     /// solver to change its behaviour.
-<<<<<<< HEAD
-    pub fn new(ctx: &'ctx Context) -> Solver<'ctx> {
-        unsafe { Self::wrap(ctx, Z3_mk_solver(ctx.z3_ctx)) }
-=======
-    ///
-    /// The function [`Solver::get_model()`] retrieves a model if the
-    /// assertions is satisfiable (i.e., the result is
-    /// `SatResult::Sat`) and [model construction is enabled].
-    /// The function [`Solver::get_model()`] can also be used even
-    /// if the result is `SatResult::Unknown`, but the returned model
-    /// is not guaranteed to satisfy quantified assertions.
-    ///
-    /// [model construction is enabled]: crate::Config::set_model_generation
     pub fn new(ctx: &Context) -> Solver {
         unsafe { Self::wrap(ctx, Z3_mk_solver(ctx.z3_ctx.0)) }
->>>>>>> 07c3043f
     }
 
     /// Parse an SMT-LIB2 string with assertions, soft constraints and optimization objectives.
@@ -308,25 +294,20 @@
     }
 
     /// Retrieve the model for the last [`Solver::check()`]
-    /// or [`Solver::check_assumptions()`].
-    ///    
-    /// The function [`Solver::get_model()`] retrieves a model if the
+    /// or [`Solver::check_assumptions()`] if the
     /// assertions is satisfiable (i.e., the result is
     /// `SatResult::Sat`) and [model construction is enabled].
-    /// The function [`Solver::get_model()`] can also be used even
+    /// 
+    /// It can also be used
     /// if the result is `SatResult::Unknown`, but the returned model
     /// is not guaranteed to satisfy quantified assertions.
     ///
     /// The error handler is invoked if a model is not available because
     /// the commands above were not invoked for the given solver, or if
     /// the result was [`SatResult::Unsat`].
-<<<<<<< HEAD
     ///
     /// [model construction is enabled]: crate::Config::set_model_generation
-    pub fn get_model(&self) -> Option<Model<'ctx>> {
-=======
     pub fn get_model(&self) -> Option<Model> {
->>>>>>> 07c3043f
         Model::of_solver(self)
     }
 
