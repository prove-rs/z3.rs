use ast;
use ast::Ast;
use std::ffi::{CStr, CString};
use std::fmt;
use z3_sys::*;
use Context;
use Model;
use Params;
use SatResult;
use Solver;
use Statistics;
use Symbol;

impl<'ctx> Solver<'ctx> {
    pub(crate) unsafe fn wrap(ctx: &'ctx Context, z3_slv: Z3_solver) -> Solver<'ctx> {
        Z3_solver_inc_ref(ctx.z3_ctx, z3_slv);
        Solver { ctx, z3_slv }
    }

    /// Create a new solver. This solver is a "combined solver"
    /// that internally uses a non-incremental (`solver1`) and an
    /// incremental solver (`solver2`). This combined solver changes
    /// its behaviour based on how it is used and how its parameters are set.
    ///
    /// If the solver is used in a non incremental way (i.e. no calls to
    /// [`Solver::push()`] or [`Solver::pop()`], and no calls to
    /// [`Solver::assert()`] or [`Solver::assert_and_track()`] after checking
    /// satisfiability without an intervening [`Solver::reset()`]) then `solver1`
    /// will be used. This solver will apply Z3's "default" tactic.
    ///
    /// The "default" tactic will attempt to probe the logic used by the
    /// assertions and will apply a specialized tactic if one is supported.
    /// Otherwise the general `(and-then simplify smt)` tactic will be used.
    ///
    /// If the solver is used in an incremental way then the combined solver
    /// will switch to using `solver2` (which behaves similarly to the general
    /// "smt" tactic).
    ///
    /// Note however it is possible to set the `solver2_timeout`,
    /// `solver2_unknown`, and `ignore_solver1` parameters of the combined
    /// solver to change its behaviour.
    ///
    /// The function [`Solver::get_model()`] retrieves a model if the
    /// assertions is satisfiable (i.e., the result is
    /// `SatResult::Sat`) and [model construction is enabled].
    /// The function [`Solver::get_model()`] can also be used even
    /// if the result is `SatResult::Unknown`, but the returned model
    /// is not guaranteed to satisfy quantified assertions.
    ///
    /// [model construction is enabled]: crate::Config::set_model_generation
    pub fn new(ctx: &'ctx Context) -> Solver<'ctx> {
        unsafe { Self::wrap(ctx, Z3_mk_solver(ctx.z3_ctx)) }
    }

    /// Create a new solver customized for the given logic.
    /// It returns `None` if the logic is unknown or unsupported.
    pub fn new_for_logic<S: Into<Symbol>>(ctx: &'ctx Context, logic: S) -> Option<Solver<'ctx>> {
        unsafe {
            let s = Z3_mk_solver_for_logic(ctx.z3_ctx, logic.into().as_z3_symbol(ctx));
            if s.is_null() {
                None
            } else {
                Some(Self::wrap(ctx, s))
            }
        }
    }

    pub fn translate<'dest_ctx>(&self, dest: &'dest_ctx Context) -> Solver<'dest_ctx> {
        unsafe {
            Solver::wrap(
                dest,
                Z3_solver_translate(self.ctx.z3_ctx, self.z3_slv, dest.z3_ctx),
            )
        }
    }

    /// Get this solver's context.
    pub fn get_context(&self) -> &'ctx Context {
        self.ctx
    }

    /// Assert a constraint into the solver.
    ///
    /// The functions [`Solver::check()`] and [`Solver::check_assumptions()`]
    /// should be used to check whether the logical context is consistent
    /// or not.
    ///
    /// # See also:
    ///
    /// - [`Solver::assert_and_track()`]
    pub fn assert(&self, ast: &ast::Bool<'ctx>) {
        debug!("assert: {:?}", ast);
        unsafe { Z3_solver_assert(self.ctx.z3_ctx, self.z3_slv, ast.z3_ast) };
    }

    /// Assert a constraint `a` into the solver, and track it (in the
    /// unsat) core using the Boolean constant `p`.
    ///
    /// This API is an alternative to
    /// [`Solver::check_assumptions()`]
    /// for extracting unsat cores. Both APIs can be used in the same solver.
    /// The unsat core will contain a combination of the Boolean variables
    /// provided using [`Solver::assert_and_track()`]
    /// and the Boolean literals provided using
    /// [`Solver::check_assumptions()`].
    ///
    /// # See also:
    ///
    /// - [`Solver::assert()`]
    pub fn assert_and_track(&self, ast: &ast::Bool<'ctx>, p: &ast::Bool<'ctx>) {
        debug!("assert_and_track: {:?}", ast);
        unsafe { Z3_solver_assert_and_track(self.ctx.z3_ctx, self.z3_slv, ast.z3_ast, p.z3_ast) };
    }

    /// Remove all assertions from the solver.
    pub fn reset(&self) {
        unsafe { Z3_solver_reset(self.ctx.z3_ctx, self.z3_slv) };
    }

    /// Check whether the assertions in a given solver are consistent or not.
    ///
    /// The function [`Solver::get_model()`]
    /// retrieves a model if the assertions is satisfiable (i.e., the
    /// result is [`SatResult::Sat`]) and [model construction is enabled].
    /// Note that if the call returns `SatResult::Unknown`, Z3 does not
    /// ensure that calls to [`Solver::get_model()`]
    /// succeed and any models produced in this case are not guaranteed
    /// to satisfy the assertions.
    ///
    /// The function [`Solver::get_proof()`]
    /// retrieves a proof if [proof generation was enabled] when the context
    /// was created, and the assertions are unsatisfiable (i.e., the result
    /// is [`SatResult::Unsat`]).
    ///
    /// # See also:
    ///
    /// - [`Config::set_model_generation()`](crate::Config::set_model_generation)
    /// - [`Config::set_proof_generation()`](crate::Config::set_proof_generation)
    /// - [`Solver::check_assumptions()`]
    ///
    /// [model construction is enabled]: crate::Config::set_model_generation
    /// [proof generation was enabled]: crate::Config::set_proof_generation
    pub fn check(&self) -> SatResult {
        match unsafe { Z3_solver_check(self.ctx.z3_ctx, self.z3_slv) } {
            Z3_L_FALSE => SatResult::Unsat,
            Z3_L_UNDEF => SatResult::Unknown,
            Z3_L_TRUE => SatResult::Sat,
            _ => unreachable!(),
        }
    }

    /// Check whether the assertions in the given solver and
    /// optional assumptions are consistent or not.
    ///
    /// The function [`Solver::get_unsat_core()`]
    /// retrieves the subset of the assumptions used in the
    /// unsatisfiability proof produced by Z3.
    ///
    /// # See also:
    ///
    /// - [`Solver::check()`]
    pub fn check_assumptions(&self, assumptions: &[ast::Bool<'ctx>]) -> SatResult {
        let a: Vec<Z3_ast> = assumptions.iter().map(|a| a.z3_ast).collect();
        match unsafe {
            Z3_solver_check_assumptions(self.ctx.z3_ctx, self.z3_slv, a.len() as u32, a.as_ptr())
        } {
            Z3_L_FALSE => SatResult::Unsat,
            Z3_L_UNDEF => SatResult::Unknown,
            Z3_L_TRUE => SatResult::Sat,
            _ => unreachable!(),
        }
    }

    /// Return a subset of the assumptions provided to either the last
    ///
    /// * [`Solver::check_assumptions`] call, or
    /// * sequence of [`Solver::assert_and_track`] calls followed
    ///   by a [`Solver::check`] call.
    ///
    /// These are the assumptions Z3 used in the unsatisfiability proof.
    /// Assumptions are available in Z3. They are used to extract unsatisfiable
    /// cores.  They may be also used to "retract" assumptions. Note that,
    /// assumptions are not really "soft constraints", but they can be used to
    /// implement them.
    ///
    /// # See also:
    ///
    /// - [`Solver::check_assumptions`]
    /// - [`Solver::assert_and_track`]
    pub fn get_unsat_core(&self) -> Vec<ast::Bool<'ctx>> {
        let z3_unsat_core = unsafe { Z3_solver_get_unsat_core(self.ctx.z3_ctx, self.z3_slv) };
        if z3_unsat_core.is_null() {
            return vec![];
        }

        let len = unsafe { Z3_ast_vector_size(self.ctx.z3_ctx, z3_unsat_core) };

        let mut unsat_core = Vec::with_capacity(len as usize);

        for i in 0..len {
            let elem = unsafe { Z3_ast_vector_get(self.ctx.z3_ctx, z3_unsat_core, i) };
            let elem = unsafe { ast::Bool::wrap(self.ctx, elem) };
            unsat_core.push(elem);
        }

        unsat_core
    }

    /// Create a backtracking point.
    ///
    /// The solver contains a stack of assertions.
    ///
    /// # See also:
    ///
    /// - [`Solver::pop()`]
    pub fn push(&self) {
        unsafe { Z3_solver_push(self.ctx.z3_ctx, self.z3_slv) };
    }

    /// Backtrack `n` backtracking points.
    ///
    /// # See also:
    ///
    /// - [`Solver::push()`]
    pub fn pop(&self, n: u32) {
        unsafe { Z3_solver_pop(self.ctx.z3_ctx, self.z3_slv, n) };
    }

    /// Retrieve the model for the last [`Solver::check()`]
    /// or [`Solver::check_assumptions()`].
    ///
    /// The error handler is invoked if a model is not available because
    /// the commands above were not invoked for the given solver, or if
    /// the result was [`SatResult::Unsat`].
    pub fn get_model(&self) -> Option<Model<'ctx>> {
        Model::of_solver(self)
    }

    /// Retrieve the proof for the last [`Solver::check()`]
    /// or [`Solver::check_assumptions()`].
    ///
    /// The error handler is invoked if [proof generation is not enabled],
    /// or if the commands above were not invoked for the given solver,
    /// or if the result was different from [`SatResult::Unsat`].
    ///
    /// # See also:
    ///
    /// - [`Config::set_proof_generation()`](crate::Config::set_proof_generation)
    ///
    /// [proof generation is not enabled]: crate::Config::set_proof_generation
    //
    // This seems to actually return an Ast with kind `SortKind::Unknown`, which we don't
    // have an Ast subtype for yet.
    pub fn get_proof(&self) -> Option<impl Ast<'ctx>> {
        let m = unsafe { Z3_solver_get_proof(self.ctx.z3_ctx, self.z3_slv) };
        if !m.is_null() {
            Some(unsafe { ast::Dynamic::wrap(self.ctx, m) })
        } else {
            None
        }
    }

    /// Return a brief justification for an "unknown" result (i.e.,
    /// [`SatResult::Unknown`]) for the commands [`Solver::check()`]
    /// and [`Solver::check_assumptions()`].
    pub fn get_reason_unknown(&self) -> Option<String> {
        let p = unsafe { Z3_solver_get_reason_unknown(self.ctx.z3_ctx, self.z3_slv) };
        if p.is_null() {
            return None;
        }
        unsafe { CStr::from_ptr(p) }
            .to_str()
            .ok()
            .map(|s| s.to_string())
    }

    /// Set the current solver using the given parameters.
    pub fn set_params(&self, params: &Params<'ctx>) {
        unsafe { Z3_solver_set_params(self.ctx.z3_ctx, self.z3_slv, params.z3_params) };
    }

<<<<<<< HEAD
    pub fn get_implied_equalities(&self, terms: &[&dyn Ast]) -> (Vec<u32>, SatResult) {
        let mut group_ids = vec![0u32; terms.len()];
        let terms: Vec<_> = terms.iter().map(|term| term.get_z3_ast()).collect();
        let result = match unsafe {
            let guard = Z3_MUTEX.lock().unwrap();
            Z3_get_implied_equalities(self.ctx.z3_ctx, self.z3_slv, terms.len() as u32, terms.as_ptr(), group_ids.as_mut_ptr())
        } {
            Z3_L_FALSE => SatResult::Unsat,
            Z3_L_UNDEF => SatResult::Unknown,
            Z3_L_TRUE => SatResult::Sat,
            _ => unreachable!(),
        };
        (group_ids, result)
    }

    pub fn dump_smtlib(&self, formula: impl Ast<'ctx>) -> String {
        let name = CString::new("").unwrap();
        let logic = CString::new("").unwrap();
        let status = CString::new("").unwrap();
        let attributes = CString::new("").unwrap();
        let ctx = self.ctx.z3_ctx;
        let assertions = unsafe { z3_sys::Z3_solver_get_assertions(self.ctx.z3_ctx, self.z3_slv) };
        let len = unsafe { z3_sys::Z3_ast_vector_size(ctx, assertions) };
        let assumptions: Vec<_> = (0..len).map(|i| unsafe { z3_sys::Z3_ast_vector_get(ctx, assertions, i) }).collect();
        unsafe {
            let dump = Z3_benchmark_to_smtlib_string(self.ctx.z3_ctx, name.as_ptr(), logic.as_ptr(), status.as_ptr(), attributes.as_ptr(), len, assumptions.as_ptr(), formula.get_z3_ast());
            CStr::from_ptr(dump).to_str().unwrap().to_string()
=======
    /// Retrieve the statistics for the last [`Solver::check()`].
    pub fn get_statistics(&self) -> Statistics<'ctx> {
        unsafe {
            Statistics::wrap(
                self.ctx,
                Z3_solver_get_statistics(self.ctx.z3_ctx, self.z3_slv),
            )
>>>>>>> b5a9f851
        }
    }
}

impl<'ctx> fmt::Display for Solver<'ctx> {
    fn fmt(&self, f: &mut fmt::Formatter) -> Result<(), fmt::Error> {
        let p = unsafe { Z3_solver_to_string(self.ctx.z3_ctx, self.z3_slv) };
        if p.is_null() {
            return Result::Err(fmt::Error);
        }
        match unsafe { CStr::from_ptr(p) }.to_str() {
            Ok(s) => write!(f, "{}", s),
            Err(_) => Result::Err(fmt::Error),
        }
    }
}

impl<'ctx> fmt::Debug for Solver<'ctx> {
    fn fmt(&self, f: &mut fmt::Formatter) -> Result<(), fmt::Error> {
        <Self as fmt::Display>::fmt(self, f)
    }
}

impl<'ctx> Drop for Solver<'ctx> {
    fn drop(&mut self) {
        unsafe { Z3_solver_dec_ref(self.ctx.z3_ctx, self.z3_slv) };
    }
}<|MERGE_RESOLUTION|>--- conflicted
+++ resolved
@@ -279,12 +279,20 @@
         unsafe { Z3_solver_set_params(self.ctx.z3_ctx, self.z3_slv, params.z3_params) };
     }
 
-<<<<<<< HEAD
+    /// Retrieve the statistics for the last [`Solver::check()`].
+    pub fn get_statistics(&self) -> Statistics<'ctx> {
+        unsafe {
+            Statistics::wrap(
+                self.ctx,
+                Z3_solver_get_statistics(self.ctx.z3_ctx, self.z3_slv),
+            )
+        }
+    }
+
     pub fn get_implied_equalities(&self, terms: &[&dyn Ast]) -> (Vec<u32>, SatResult) {
         let mut group_ids = vec![0u32; terms.len()];
         let terms: Vec<_> = terms.iter().map(|term| term.get_z3_ast()).collect();
         let result = match unsafe {
-            let guard = Z3_MUTEX.lock().unwrap();
             Z3_get_implied_equalities(self.ctx.z3_ctx, self.z3_slv, terms.len() as u32, terms.as_ptr(), group_ids.as_mut_ptr())
         } {
             Z3_L_FALSE => SatResult::Unsat,
@@ -307,15 +315,6 @@
         unsafe {
             let dump = Z3_benchmark_to_smtlib_string(self.ctx.z3_ctx, name.as_ptr(), logic.as_ptr(), status.as_ptr(), attributes.as_ptr(), len, assumptions.as_ptr(), formula.get_z3_ast());
             CStr::from_ptr(dump).to_str().unwrap().to_string()
-=======
-    /// Retrieve the statistics for the last [`Solver::check()`].
-    pub fn get_statistics(&self) -> Statistics<'ctx> {
-        unsafe {
-            Statistics::wrap(
-                self.ctx,
-                Z3_solver_get_statistics(self.ctx.z3_ctx, self.z3_slv),
-            )
->>>>>>> b5a9f851
         }
     }
 }
