--- conflicted
+++ resolved
@@ -1,15 +1,11 @@
 use std::fmt;
-<<<<<<< HEAD
-use z3_macros::z3_ctx;
-=======
->>>>>>> 41e9a0bd
 use z3_sys::*;
 
 use crate::{
     Context, FuncEntry,
     ast::{Ast, Dynamic},
 };
-#[z3_ctx(Context::thread_local)]
+
 impl FuncEntry {
     pub(crate) unsafe fn wrap(ctx: &Context, z3_func_entry: Z3_func_entry) -> Self {
         unsafe {
