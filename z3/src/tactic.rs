--- conflicted
+++ resolved
@@ -5,10 +5,6 @@
 use std::result::Result;
 use std::str::Utf8Error;
 use std::time::Duration;
-<<<<<<< HEAD
-use z3_macros::z3_ctx;
-=======
->>>>>>> 41e9a0bd
 use z3_sys::*;
 
 use crate::{ApplyResult, Context, Goal, Params, Probe, Solver, Tactic};
@@ -44,7 +40,6 @@
     }
 }
 
-#[z3_ctx(Context::thread_local)]
 impl Tactic {
     /// Iterate through the valid tactic names.
     ///
@@ -58,12 +53,8 @@
     /// let tactics: Vec<_> = Tactic::list_all().into_iter().filter_map(|r| r.ok()).collect();
     /// assert!(tactics.contains(&"ufbv".to_string()));
     /// ```
-<<<<<<< HEAD
-    pub fn list_all(ctx: &Context) -> Vec<Result<String, Utf8Error>> {
-=======
     pub fn list_all() -> Vec<Result<String, Utf8Error>> {
         let ctx = &Context::thread_local();
->>>>>>> 41e9a0bd
         let p = unsafe { Z3_get_num_tactics(ctx.z3_ctx.0) };
         (0..p)
             .map(move |n| {
@@ -73,8 +64,7 @@
             .collect()
     }
 
-    unsafe fn wrap(ctx: &Context, z3_tactic: Option<Z3_tactic>) -> Tactic {
-        let z3_tactic = z3_tactic.unwrap();
+    unsafe fn wrap(ctx: &Context, z3_tactic: Z3_tactic) -> Tactic {
         unsafe {
             Z3_tactic_inc_ref(ctx.z3_ctx.0, z3_tactic);
         }
