//! # Z3
//!
//! Z3 is a theorem prover [from Microsoft Research](https://github.com/Z3Prover/z3/).

#![allow(clippy::unreadable_literal)]
#![warn(clippy::doc_markdown)]
#![deny(missing_debug_implementations)]

use std::ffi::CString;
use z3_sys::*;
pub use z3_sys::{AstKind, GoalPrec, SortKind};

pub mod ast;
mod config;
mod context;
pub mod datatype_builder;
mod func_decl;
mod func_entry;
mod func_interp;
mod goal;
mod model;
mod ops;
mod optimize;
mod params;
mod pattern;
mod probe;
mod rec_func_decl;
mod solver;
mod sort;
mod statistics;
mod symbol;
mod tactic;
mod translate;
mod version;

pub use crate::params::{get_global_param, reset_all_global_params, set_global_param};
pub use crate::statistics::{StatisticsEntry, StatisticsValue};
pub use crate::translate::Translate;
pub use crate::version::{Version, full_version, version};
pub use context::Context;

pub use crate::translate::synchronization::*;
/// Configuration used to initialize [logical contexts](Context).
///
/// # See also:
///
/// - [`Context::new()`]
#[derive(Debug)]
pub struct Config {
    kvs: Vec<(CString, CString)>,
    z3_cfg: Z3_config,
}

/// Handle that can be used to interrupt a computation from another thread.
///
/// # See also:
///
/// - [`Context::interrupt()`]
/// - [`Context::handle()`]
/// - [`ContextHandle::interrupt()`]
#[derive(PartialEq, Eq, Debug)]
pub struct ContextHandle<'ctx> {
    ctx: &'ctx Context,
}

/// Symbols are used to name several term and type constructors.
#[derive(PartialEq, Eq, Clone, Debug)]
pub enum Symbol {
    Int(u32),
    String(String),
}

/// Sorts represent the various 'types' of [`Ast`s](ast::Ast).
//
// Note for in-crate users: Never construct a `Sort` directly; only use
// `Sort::new()` which handles Z3 refcounting properly.
pub struct Sort {
    ctx: Context,
    z3_sort: Z3_sort,
}

/// A struct to represent when two sorts are of different types.
#[derive(Debug)]
pub struct SortDiffers {
    left: Sort,
    right: Sort,
}

/// A struct to represent when an ast is not a function application.
#[derive(Debug)]
pub struct IsNotApp {
    kind: AstKind,
}

/// (Incremental) solver, possibly specialized by a particular tactic or logic.
//
// Note for in-crate users: Never construct a `Solver` directly; only use
// `Solver::new()` which handles Z3 refcounting properly.
pub struct Solver {
    ctx: Context,
    z3_slv: Z3_solver,
}

/// Model for the constraints inserted into the logical context.
//
// Note for in-crate users: Never construct a `Model` directly; only use
// `Model::new()` which handles Z3 refcounting properly.
pub struct Model {
    ctx: Context,
    z3_mdl: Z3_model,
}

/// Context for solving optimization queries.
//
// Note for in-crate users: Never construct an `Optimize` directly; only use
// `Optimize::new()` which handles Z3 refcounting properly.
pub struct Optimize {
    ctx: Context,
    z3_opt: Z3_optimize,
}

/// Function declaration. Every constant and function have an associated declaration.
///
/// The declaration assigns a name, a sort (i.e., type), and for function
/// the sort (i.e., type) of each of its arguments. Note that, in Z3,
/// a constant is a function with 0 arguments.
///
/// # See also:
///
/// - [`RecFuncDecl`]
//
// Note for in-crate users: Never construct a `FuncDecl` directly; only use
// `FuncDecl::new()` which handles Z3 refcounting properly.
pub struct FuncDecl {
    ctx: Context,
    z3_func_decl: Z3_func_decl,
}

/// Stores the interpretation of a function in a Z3 model.
/// <https://z3prover.github.io/api/html/classz3py_1_1_func_interp.html>
pub struct FuncInterp {
    ctx: Context,
    z3_func_interp: Z3_func_interp,
}

/// Store the value of the interpretation of a function in a particular point.
/// <https://z3prover.github.io/api/html/classz3py_1_1_func_entry.html>
pub struct FuncEntry {
    ctx: Context,
    z3_func_entry: Z3_func_entry,
}

/// Recursive function declaration. Every function has an associated declaration.
///
/// The declaration assigns a name, a return sort (i.e., type), and
/// the sort (i.e., type) of each of its arguments. This is the function declaration type
/// you should use if you want to add a definition to your function, recursive or not.
///
/// This struct can dereference into a [`FuncDecl`] to access its methods.
///
/// # See also:
///
/// - [`RecFuncDecl::add_def`]
// Note for in-crate users: Never construct a `RecFuncDecl` directly; only use
// `RecFuncDecl::new()` which handles Z3 refcounting properly.
pub struct RecFuncDecl {
    ctx: Context,
    z3_func_decl: Z3_func_decl,
}

pub use z3_sys::DeclKind;

/// Build a custom [datatype sort](DatatypeSort).
///
/// Example:
/// ```
<<<<<<< HEAD
/// # use z3::{ Config, Context, DatatypeAccessor, DatatypeBuilder, SatResult, Solver, Sort, ast::{Ast, Datatype, Int }};
=======
/// # use z3::{ Config, Context, DatatypeAccessor, DatatypeBuilder, SatResult, Solver, Sort, ast::{Ast, Datatype, Int}};
>>>>>>> c9b66f2b
/// # let cfg = Config::new();
/// # let ctx = Context::new(&cfg);
/// # let solver = Solver::new(&ctx);
/// // Like Rust's Option<int> type
/// let option_int = DatatypeBuilder::new(&ctx, "OptionInt")
/// .variant("None", vec![])
/// .variant(
///     "Some",
///     vec![("value", DatatypeAccessor::Sort(Sort::int(&ctx)))],
/// )
/// .finish();
///
/// // Assert x.is_none()
/// let x = Datatype::new_const(&ctx, "x", &option_int.sort);
/// solver.assert(&option_int.variants[0].tester.apply(&[&x]).as_bool().unwrap());
///
/// // Assert y == Some(3)
/// let y = Datatype::new_const(&ctx, "y", &option_int.sort);
/// let value = option_int.variants[1].constructor.apply(&[&Int::from_i64(&ctx, 3)]);
/// solver.assert(&y._eq(&value.as_datatype().unwrap()));
///
/// assert_eq!(solver.check(), SatResult::Sat);
/// let model = solver.get_model().unwrap();
///
/// // Get the value out of Some(3)
/// let ast = option_int.variants[1].accessors[0].apply(&[&y]);
/// assert_eq!(3, model.eval(&ast.as_int().unwrap(), true).unwrap().as_i64().unwrap());
/// ```
#[derive(Debug)]
pub struct DatatypeBuilder {
    ctx: Context,
    name: Symbol,
    constructors: Vec<(String, Vec<(String, DatatypeAccessor)>)>,
}

/// Wrapper which can point to a sort (by value) or to a custom datatype (by name).
#[derive(Debug)]
pub enum DatatypeAccessor {
    Sort(Sort),
    Datatype(Symbol),
}

/// Inner variant for a custom [datatype sort](DatatypeSort).
#[derive(Debug)]
pub struct DatatypeVariant {
    pub constructor: FuncDecl,
    pub tester: FuncDecl,
    pub accessors: Vec<FuncDecl>,
}

/// A custom datatype sort.
#[derive(Debug)]
pub struct DatatypeSort {
    pub sort: Sort,
    pub variants: Vec<DatatypeVariant>,
}

/// Parameter set used to configure many components (simplifiers, tactics, solvers, etc).
pub struct Params {
    ctx: Context,
    z3_params: Z3_params,
}

/// Result of a satisfiability query.
#[derive(Copy, Clone, Debug, PartialEq, Eq)]
pub enum SatResult {
    /// The query is unsatisfiable.
    Unsat,
    /// The query was interrupted, timed out or otherwise failed.
    Unknown,
    /// The query is satisfiable.
    Sat,
}

/// A pattern for quantifier instantiation, used to guide quantifier instantiation.
pub struct Pattern {
    ctx: Context,
    z3_pattern: Z3_pattern,
}

/// Collection of subgoals resulting from applying of a tactic to a goal.
#[derive(Clone, Debug)]
pub struct ApplyResult {
    ctx: Context,
    z3_apply_result: Z3_apply_result,
}

/// Basic building block for creating custom solvers for specific problem domains.
///
/// Z3 provides a variety of tactics, which can be queried via
/// [`Tactic::list_all()`]. Individual tactics can be created via
/// [`Tactic::new()`].
///
/// Various combinators are available to combine tactics:
///
/// - [`Tactic::repeat()`]
/// - [`Tactic::try_for()`]
/// - [`Tactic::and_then()`]
/// - [`Tactic::or_else()`]
/// - [`Tactic::probe_or_else()`]
/// - [`Tactic::when()`]
/// - [`Tactic::cond()`]
///
/// Finally, a solver utilizing a tactic can be created via
/// [`Tactic::solver()`].
pub struct Tactic {
    ctx: Context,
    z3_tactic: Z3_tactic,
}

/// Set of formulas that can be solved and/or transformed using tactics and solvers.
pub struct Goal {
    ctx: Context,
    z3_goal: Z3_goal,
}

/// Function/predicate used to inspect a goal and collect information
/// that may be used to decide which solver and/or preprocessing step
/// will be used.
///
/// Z3 provides a variety of probes, which can be queried via
/// [`Probe::list_all()`].
pub struct Probe {
    ctx: Context,
    z3_probe: Z3_probe,
}

/// Statistical data about a solver.
///
/// # See also:
///
/// - [`Optimize::get_statistics()`]
/// - [`Solver::get_statistics()`]
pub struct Statistics {
    ctx: Context,
    z3_stats: Z3_stats,
}<|MERGE_RESOLUTION|>--- conflicted
+++ resolved
@@ -174,11 +174,7 @@
 ///
 /// Example:
 /// ```
-<<<<<<< HEAD
-/// # use z3::{ Config, Context, DatatypeAccessor, DatatypeBuilder, SatResult, Solver, Sort, ast::{Ast, Datatype, Int }};
-=======
 /// # use z3::{ Config, Context, DatatypeAccessor, DatatypeBuilder, SatResult, Solver, Sort, ast::{Ast, Datatype, Int}};
->>>>>>> c9b66f2b
 /// # let cfg = Config::new();
 /// # let ctx = Context::new(&cfg);
 /// # let solver = Solver::new(&ctx);
