--- conflicted
+++ resolved
@@ -64,12 +64,8 @@
         Self(Mutex::new(data))
     }
 }
-<<<<<<< HEAD
 
-#[z3(Context::thread_local)]
-=======
 #[z3_ctx(Context::thread_local)]
->>>>>>> e3c0fa64
 impl<T: Translate> Synchronized<T> {
     /// Unwrap the `SendableHandle`, translate its contents for the given [`Context`]
     /// and return the inner data.
