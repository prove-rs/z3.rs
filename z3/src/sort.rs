--- conflicted
+++ resolved
@@ -1,12 +1,8 @@
 use std::convert::TryInto;
 use std::ffi::CStr;
-<<<<<<< HEAD
 use std::{fmt, mem};
 use std::marker::PhantomData;
-=======
-use std::fmt;
 use std::ptr::NonNull;
->>>>>>> f96c3b6a
 use z3_sys::*;
 
 use crate::ast::{Array, BV, Bool, Dynamic, Float, Int, Real, Seq, Set};
@@ -39,92 +35,7 @@
         }
     }
 
-<<<<<<< HEAD
-
-=======
-    pub fn bool() -> Sort {
-        unsafe {
-            let ctx = &Context::thread_local();
-            Self::wrap(ctx, Z3_mk_bool_sort(ctx.z3_ctx.0).unwrap())
-        }
-    }
-
-    pub fn int() -> Sort {
-        unsafe {
-            let ctx = &Context::thread_local();
-            Self::wrap(ctx, Z3_mk_int_sort(ctx.z3_ctx.0).unwrap())
-        }
-    }
-
-    pub fn real() -> Sort {
-        unsafe {
-            let ctx = &Context::thread_local();
-            Self::wrap(ctx, Z3_mk_real_sort(ctx.z3_ctx.0).unwrap())
-        }
-    }
-
-    pub fn float(ebits: u32, sbits: u32) -> Sort {
-        unsafe {
-            let ctx = &Context::thread_local();
-            Self::wrap(ctx, Z3_mk_fpa_sort(ctx.z3_ctx.0, ebits, sbits).unwrap())
-        }
-    }
-
-    pub fn float32() -> Sort {
-        unsafe {
-            let ctx = &Context::thread_local();
-            Self::wrap(ctx, Z3_mk_fpa_sort(ctx.z3_ctx.0, 8, 24).unwrap())
-        }
-    }
-
-    pub fn double() -> Sort {
-        unsafe {
-            let ctx = &Context::thread_local();
-            Self::wrap(ctx, Z3_mk_fpa_sort(ctx.z3_ctx.0, 11, 53).unwrap())
-        }
-    }
-
-    pub fn string() -> Sort {
-        unsafe {
-            let ctx = &Context::thread_local();
-            Self::wrap(ctx, Z3_mk_string_sort(ctx.z3_ctx.0).unwrap())
-        }
-    }
-
-    pub fn bitvector(sz: u32) -> Sort {
-        let ctx = &Context::thread_local();
-
-        unsafe {
-            Self::wrap(
-                ctx,
-                Z3_mk_bv_sort(ctx.z3_ctx.0, sz as ::std::os::raw::c_uint).unwrap(),
-            )
-        }
-    }
-
-    pub fn array(domain: &Sort, range: &Sort) -> Sort {
-        let ctx = &Context::thread_local();
-
-        unsafe {
-            Self::wrap(
-                ctx,
-                Z3_mk_array_sort(ctx.z3_ctx.0, domain.z3_sort, range.z3_sort).unwrap(),
-            )
-        }
-    }
-
-    pub fn set(elt: &Sort) -> Sort {
-        let ctx = &Context::thread_local();
-
-        unsafe { Self::wrap(ctx, Z3_mk_set_sort(ctx.z3_ctx.0, elt.z3_sort).unwrap()) }
-    }
-
-    pub fn seq(elt: &Sort) -> Sort {
-        let ctx = &Context::thread_local();
-
-        unsafe { Self::wrap(ctx, Z3_mk_seq_sort(ctx.z3_ctx.0, elt.z3_sort).unwrap()) }
-    }
->>>>>>> f96c3b6a
+
 
     /// Create an enumeration sort.
     ///
@@ -274,17 +185,8 @@
     pub fn array_domain(&self) -> Option<Sort<Dynamic>> {
         if self.is_array() {
             unsafe {
-<<<<<<< HEAD
-                let domain_sort = Z3_get_array_sort_domain(self.ctx.z3_ctx.0, self.z3_sort);
-                if domain_sort.is_null() {
-                    None
-                } else {
-                    Some(Sort::wrap(&self.ctx, domain_sort))
-                }
-=======
                 let domain_sort = Z3_get_array_sort_domain(self.ctx.z3_ctx.0, self.z3_sort)?;
-                Some(Self::wrap(&self.ctx, domain_sort))
->>>>>>> f96c3b6a
+                Some(Sort::wrap(&self.ctx, domain_sort))
             }
         } else {
             None
@@ -311,17 +213,8 @@
     pub fn array_range(&self) -> Option<Sort<Dynamic>> {
         if self.is_array() {
             unsafe {
-<<<<<<< HEAD
-                let range_sort = Z3_get_array_sort_range(self.ctx.z3_ctx.0, self.z3_sort);
-                if range_sort.is_null() {
-                    None
-                } else {
-                    Some(Sort::wrap(&self.ctx, range_sort))
-                }
-=======
                 let range_sort = Z3_get_array_sort_range(self.ctx.z3_ctx.0, self.z3_sort)?;
-                Some(Self::wrap(&self.ctx, range_sort))
->>>>>>> f96c3b6a
+                Some(Sort::wrap(&self.ctx, range_sort))
             }
         } else {
             None
@@ -333,7 +226,7 @@
     pub fn bool() -> Self {
         unsafe {
             let ctx = &Context::thread_local();
-            Sort::wrap(ctx, Z3_mk_bool_sort(ctx.z3_ctx.0))
+            Sort::wrap(ctx, Z3_mk_bool_sort(ctx.z3_ctx.0).unwrap())
         }
     }
 }
@@ -342,7 +235,7 @@
     pub fn int() -> Self {
         unsafe {
             let ctx = &Context::thread_local();
-            Sort::wrap(ctx, Z3_mk_int_sort(ctx.z3_ctx.0))
+            Sort::wrap(ctx, Z3_mk_int_sort(ctx.z3_ctx.0).unwrap())
         }
     }
 }
@@ -351,7 +244,7 @@
     pub fn real() -> Sort<Real> {
         unsafe {
             let ctx = &Context::thread_local();
-            Sort::wrap(ctx, Z3_mk_real_sort(ctx.z3_ctx.0))
+            Sort::wrap(ctx, Z3_mk_real_sort(ctx.z3_ctx.0).unwrap())
         }
     }
 }
@@ -360,20 +253,20 @@
     pub fn float(ebits: u32, sbits: u32) -> Sort<Float> {
         unsafe {
             let ctx = &Context::thread_local();
-            Sort::wrap(ctx, Z3_mk_fpa_sort(ctx.z3_ctx.0, ebits, sbits))
+            Sort::wrap(ctx, Z3_mk_fpa_sort(ctx.z3_ctx.0, ebits, sbits).unwrap())
         }
     }
 
     pub fn float32() -> Sort<Float> {
         unsafe {
             let ctx = &Context::thread_local();
-            Sort::wrap(ctx, Z3_mk_fpa_sort(ctx.z3_ctx.0, 8, 24))
+            Sort::wrap(ctx, Z3_mk_fpa_sort(ctx.z3_ctx.0, 8, 24).unwrap())
         }
     }
     pub fn double() -> Sort<Float> {
         unsafe {
             let ctx = &Context::thread_local();
-            Sort::wrap(ctx, Z3_mk_fpa_sort(ctx.z3_ctx.0, 11, 53))
+            Sort::wrap(ctx, Z3_mk_fpa_sort(ctx.z3_ctx.0, 11, 53).unwrap())
         }
     }
 
@@ -386,7 +279,7 @@
         unsafe {
             Sort::wrap(
                 ctx,
-                Z3_mk_bv_sort(ctx.z3_ctx.0, sz as ::std::os::raw::c_uint),
+                Z3_mk_bv_sort(ctx.z3_ctx.0, sz as ::std::os::raw::c_uint).unwrap(),
             )
         }
     }
@@ -396,7 +289,7 @@
     pub fn string() -> Sort<crate::ast::String> {
         unsafe {
             let ctx = &Context::thread_local();
-            Sort::wrap(ctx, Z3_mk_string_sort(ctx.z3_ctx.0))
+            Sort::wrap(ctx, Z3_mk_string_sort(ctx.z3_ctx.0).unwrap())
         }
     }
 }
@@ -405,7 +298,7 @@
     pub fn seq<B>(elt: &Sort<B>) -> Sort<Seq> {
         let ctx = &Context::thread_local();
 
-        unsafe { Sort::wrap(ctx, Z3_mk_seq_sort(ctx.z3_ctx.0, elt.z3_sort)) }
+        unsafe { Sort::wrap(ctx, Z3_mk_seq_sort(ctx.z3_ctx.0, elt.z3_sort).unwrap()) }
     }
 }
 
@@ -413,7 +306,7 @@
     pub fn set<B>(elt: &Sort<B>) -> Sort<Set> {
         let ctx = &Context::thread_local();
 
-        unsafe { Sort::wrap(ctx, Z3_mk_set_sort(ctx.z3_ctx.0, elt.z3_sort)) }
+        unsafe { Sort::wrap(ctx, Z3_mk_set_sort(ctx.z3_ctx.0, elt.z3_sort).unwrap()) }
     }
 }
 
@@ -424,7 +317,7 @@
         unsafe {
             Sort::wrap(
                 ctx,
-                Z3_mk_array_sort(ctx.z3_ctx.0, domain.z3_sort, range.z3_sort),
+                Z3_mk_array_sort(ctx.z3_ctx.0, domain.z3_sort, range.z3_sort).unwrap(),
             )
         }
     }
