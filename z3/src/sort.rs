use std::convert::TryInto;
use std::ffi::CStr;
use std::fmt;

use z3_sys::*;

use crate::{Context, FuncDecl, Sort, SortDiffers, Symbol};
use z3_macros::z3_ctx;

#[z3_ctx(Context::thread_local)]
impl Sort {
    pub(crate) unsafe fn wrap(ctx: &Context, z3_sort: Option<Z3_sort>) -> Sort {
        let z3_sort = z3_sort.unwrap();
        unsafe {
            Z3_inc_ref(ctx.z3_ctx.0, Z3_sort_to_ast(ctx.z3_ctx.0, z3_sort));
        }
        Sort {
            ctx: ctx.clone(),
            z3_sort,
        }
    }

    pub fn get_z3_sort(&self) -> Z3_sort {
        self.z3_sort
    }

    pub fn uninterpreted(name: Symbol) -> Sort {
        let ctx = &Context::thread_local();

        unsafe {
            Self::wrap(
                ctx,
<<<<<<< HEAD
                Z3_mk_uninterpreted_sort(ctx.z3_ctx.0, name.as_z3_symbol_in_ctx(ctx)),
=======
                Z3_mk_uninterpreted_sort(ctx.z3_ctx.0, name.as_z3_symbol()),
>>>>>>> 41e9a0bd
            )
        }
    }

    pub fn bool() -> Sort {
        unsafe {
            let ctx = &Context::thread_local();
            Self::wrap(ctx, Z3_mk_bool_sort(ctx.z3_ctx.0))
        }
    }

    pub fn int() -> Sort {
        unsafe {
            let ctx = &Context::thread_local();
            Self::wrap(ctx, Z3_mk_int_sort(ctx.z3_ctx.0))
        }
    }

    pub fn real() -> Sort {
        unsafe {
            let ctx = &Context::thread_local();
            Self::wrap(ctx, Z3_mk_real_sort(ctx.z3_ctx.0))
        }
    }

    pub fn float(ebits: u32, sbits: u32) -> Sort {
        unsafe {
            let ctx = &Context::thread_local();
            Self::wrap(ctx, Z3_mk_fpa_sort(ctx.z3_ctx.0, ebits, sbits))
        }
    }

    pub fn float32() -> Sort {
        unsafe {
            let ctx = &Context::thread_local();
            Self::wrap(ctx, Z3_mk_fpa_sort(ctx.z3_ctx.0, 8, 24))
        }
    }

    pub fn double() -> Sort {
        unsafe {
            let ctx = &Context::thread_local();
            Self::wrap(ctx, Z3_mk_fpa_sort(ctx.z3_ctx.0, 11, 53))
        }
    }

    pub fn string() -> Sort {
        unsafe {
            let ctx = &Context::thread_local();
            Self::wrap(ctx, Z3_mk_string_sort(ctx.z3_ctx.0))
        }
    }

    pub fn bitvector(sz: u32) -> Sort {
        let ctx = &Context::thread_local();

        unsafe {
            Self::wrap(
                ctx,
                Z3_mk_bv_sort(ctx.z3_ctx.0, sz as ::std::os::raw::c_uint),
            )
        }
    }

    pub fn array(domain: &Sort, range: &Sort) -> Sort {
        let ctx = &Context::thread_local();

        unsafe {
            Self::wrap(
                ctx,
                Z3_mk_array_sort(ctx.z3_ctx.0, domain.z3_sort, range.z3_sort),
            )
        }
    }

    pub fn set(elt: &Sort) -> Sort {
        let ctx = &Context::thread_local();

        unsafe { Self::wrap(ctx, Z3_mk_set_sort(ctx.z3_ctx.0, elt.z3_sort)) }
    }

    pub fn seq(elt: &Sort) -> Sort {
        let ctx = &Context::thread_local();

        unsafe { Self::wrap(ctx, Z3_mk_seq_sort(ctx.z3_ctx.0, elt.z3_sort)) }
    }

    /// Create an enumeration sort.
    ///
    /// Creates a Z3 enumeration sort with the given `name`.
    /// The enum variants will have the names in `enum_names`.
    /// Three things are returned:
    /// - the created `Sort`,
    /// - constants to create the variants,
    /// - and testers to check if a value is equal to a variant.
    ///
    /// # Examples
    /// ```
    /// # use z3::{Config, Context, SatResult, Solver, Sort, Symbol};
    /// # let cfg = Config::new();
    /// # let solver = Solver::new();
    /// let (colors, color_consts, color_testers) = Sort::enumeration(
    ///     "Color".into(),
    ///     &[
    ///         "Red".into(),
    ///         "Green".into(),
    ///         "Blue".into(),
    ///     ],
    /// );
    ///
    /// let red_const = color_consts[0].apply(&[]);
    /// let red_tester = &color_testers[0];
    /// let eq = red_tester.apply(&[&red_const]);
    ///
    /// assert_eq!(solver.check(), SatResult::Sat);
    /// let model = solver.get_model().unwrap();;
    ///
    /// assert!(model.eval(&eq, true).unwrap().as_bool().unwrap().as_bool().unwrap());
    /// ```
    pub fn enumeration(
        name: Symbol,
        enum_names: &[Symbol],
    ) -> (Sort, Vec<FuncDecl>, Vec<FuncDecl>) {
<<<<<<< HEAD
        let enum_names: Vec<_> = enum_names
            .iter()
            .map(|s| s.as_z3_symbol_in_ctx(ctx))
            .collect();
=======
        let ctx = &Context::thread_local();
        let enum_names: Vec<_> = enum_names.iter().map(|s| s.as_z3_symbol()).collect();
>>>>>>> 41e9a0bd
        let mut enum_consts = vec![std::ptr::null_mut(); enum_names.len()];
        let mut enum_testers = vec![std::ptr::null_mut(); enum_names.len()];

        let sort = unsafe {
            Self::wrap(
                ctx,
                Z3_mk_enumeration_sort(
                    ctx.z3_ctx.0,
<<<<<<< HEAD
                    name.as_z3_symbol_in_ctx(ctx),
=======
                    name.as_z3_symbol(),
>>>>>>> 41e9a0bd
                    enum_names.len().try_into().unwrap(),
                    enum_names.as_ptr(),
                    enum_consts.as_mut_ptr(),
                    enum_testers.as_mut_ptr(),
                ),
            )
        };

        // increase ref counts
        for i in &enum_consts {
            unsafe {
                Z3_inc_ref(ctx.z3_ctx.0, *i as Z3_ast);
            }
        }
        for i in &enum_testers {
            unsafe {
                Z3_inc_ref(ctx.z3_ctx.0, *i as Z3_ast);
            }
        }

        // convert to Rust types
        let enum_consts: Vec<_> = enum_consts
            .iter()
            .map(|z3_func_decl| FuncDecl {
                ctx: ctx.clone(),
                z3_func_decl: *z3_func_decl,
            })
            .collect();
        let enum_testers: Vec<_> = enum_testers
            .iter()
            .map(|z3_func_decl| FuncDecl {
                ctx: ctx.clone(),
                z3_func_decl: *z3_func_decl,
            })
            .collect();

        (sort, enum_consts, enum_testers)
    }

    pub fn kind(&self) -> SortKind {
        unsafe { Z3_get_sort_kind(self.ctx.z3_ctx.0, self.z3_sort) }
    }

    /// Returns `Some(e)` where `e` is the number of exponent bits if the sort
    /// is a `FloatingPoint` and `None` otherwise.
    pub fn float_exponent_size(&self) -> Option<u32> {
        if self.kind() == SortKind::FloatingPoint {
            Some(unsafe { Z3_fpa_get_ebits(self.ctx.z3_ctx.0, self.z3_sort) })
        } else {
            None
        }
    }

    /// Returns `Some(s)` where `s` is the number of significand bits if the sort
    /// is a `FloatingPoint` and `None` otherwise.
    pub fn float_significand_size(&self) -> Option<u32> {
        if self.kind() == SortKind::FloatingPoint {
            Some(unsafe { Z3_fpa_get_sbits(self.ctx.z3_ctx.0, self.z3_sort) })
        } else {
            None
        }
    }

    /// Return if this Sort is for an `Array` or a `Set`.
    ///
    /// # Examples
    /// ```
    /// # use z3::{Config, Context, Sort, ast::Ast, ast::Int, ast::Bool};
    /// let bool_sort = Sort::bool();
    /// let int_sort = Sort::int();
    /// let array_sort = Sort::array(&int_sort, &bool_sort);
    /// let set_sort = Sort::set(&int_sort);
    /// assert!(array_sort.is_array());
    /// assert!(set_sort.is_array());
    /// assert!(!int_sort.is_array());
    /// assert!(!bool_sort.is_array());
    /// ```
    pub fn is_array(&self) -> bool {
        self.kind() == SortKind::Array
    }

    /// Return the `Sort` of the domain for `Array`s of this `Sort`.
    ///
    /// If this `Sort` is an `Array` or `Set`, it has a domain sort, so return it.
    /// If this is not an `Array` or `Set` `Sort`, return `None`.
    /// # Examples
    /// ```
    /// # use z3::{Config, Context, Sort, ast::Ast, ast::Int, ast::Bool};
    /// let bool_sort = Sort::bool();
    /// let int_sort = Sort::int();
    /// let array_sort = Sort::array(&int_sort, &bool_sort);
    /// let set_sort = Sort::set(&int_sort);
    /// assert_eq!(array_sort.array_domain().unwrap(), int_sort);
    /// assert_eq!(set_sort.array_domain().unwrap(), int_sort);
    /// assert!(int_sort.array_domain().is_none());
    /// assert!(bool_sort.array_domain().is_none());
    /// ```
    pub fn array_domain(&self) -> Option<Sort> {
        if self.is_array() {
            unsafe {
                let domain_sort = Z3_get_array_sort_domain(self.ctx.z3_ctx.0, self.z3_sort);
                if domain_sort.is_null() {
                    None
                } else {
                    Some(Self::wrap(&self.ctx, domain_sort))
                }
            }
        } else {
            None
        }
    }

    /// Return the `Sort` of the range for `Array`s of this `Sort`.
    ///
    /// If this `Sort` is an `Array` it has a range sort, so return it.
    /// If this `Sort` is a `Set`, it has an implied range sort of `Bool`.
    /// If this is not an `Array` or `Set` `Sort`, return `None`.
    /// # Examples
    /// ```
    /// # use z3::{Config, Context, Sort, ast::Ast, ast::Int, ast::Bool};
    /// let bool_sort = Sort::bool();
    /// let int_sort = Sort::int();
    /// let array_sort = Sort::array(&int_sort, &bool_sort);
    /// let set_sort = Sort::set(&int_sort);
    /// assert_eq!(array_sort.array_range().unwrap(), bool_sort);
    /// assert_eq!(set_sort.array_range().unwrap(), bool_sort);
    /// assert!(int_sort.array_range().is_none());
    /// assert!(bool_sort.array_range().is_none());
    /// ```
    pub fn array_range(&self) -> Option<Sort> {
        if self.is_array() {
            unsafe {
                let range_sort = Z3_get_array_sort_range(self.ctx.z3_ctx.0, self.z3_sort);
                if range_sort.is_null() {
                    None
                } else {
                    Some(Self::wrap(&self.ctx, range_sort))
                }
            }
        } else {
            None
        }
    }
}

impl Clone for Sort {
    fn clone(&self) -> Self {
        unsafe { Self::wrap(&self.ctx, self.z3_sort) }
    }
}

impl fmt::Display for Sort {
    fn fmt(&self, f: &mut fmt::Formatter) -> Result<(), fmt::Error> {
        let p = unsafe { Z3_sort_to_string(self.ctx.z3_ctx.0, self.z3_sort) };
        if p.is_null() {
            return Result::Err(fmt::Error);
        }
        match unsafe { CStr::from_ptr(p) }.to_str() {
            Ok(s) => write!(f, "{s}"),
            Err(_) => Result::Err(fmt::Error),
        }
    }
}

impl fmt::Debug for Sort {
    fn fmt(&self, f: &mut fmt::Formatter) -> Result<(), fmt::Error> {
        <Self as fmt::Display>::fmt(self, f)
    }
}

impl PartialEq<Sort> for Sort {
    fn eq(&self, other: &Sort) -> bool {
        unsafe { Z3_is_eq_sort(self.ctx.z3_ctx.0, self.z3_sort, other.z3_sort) }
    }
}

impl Eq for Sort {}

impl Drop for Sort {
    fn drop(&mut self) {
        unsafe {
            Z3_dec_ref(
                self.ctx.z3_ctx.0,
                Z3_sort_to_ast(self.ctx.z3_ctx.0, self.z3_sort),
            );
        }
    }
}

impl SortDiffers {
    pub fn new(left: Sort, right: Sort) -> Self {
        Self { left, right }
    }

    pub fn left(&self) -> &Sort {
        &self.left
    }

    pub fn right(&self) -> &Sort {
        &self.right
    }
}

impl fmt::Display for SortDiffers {
    fn fmt(&self, f: &mut fmt::Formatter) -> Result<(), fmt::Error> {
        write!(
            f,
            "Can not compare nodes, Sort does not match.  Nodes contain types {} and {}",
            self.left, self.right
        )
    }
}<|MERGE_RESOLUTION|>--- conflicted
+++ resolved
@@ -5,12 +5,9 @@
 use z3_sys::*;
 
 use crate::{Context, FuncDecl, Sort, SortDiffers, Symbol};
-use z3_macros::z3_ctx;
-
-#[z3_ctx(Context::thread_local)]
+
 impl Sort {
-    pub(crate) unsafe fn wrap(ctx: &Context, z3_sort: Option<Z3_sort>) -> Sort {
-        let z3_sort = z3_sort.unwrap();
+    pub(crate) unsafe fn wrap(ctx: &Context, z3_sort: Z3_sort) -> Sort {
         unsafe {
             Z3_inc_ref(ctx.z3_ctx.0, Z3_sort_to_ast(ctx.z3_ctx.0, z3_sort));
         }
@@ -30,11 +27,7 @@
         unsafe {
             Self::wrap(
                 ctx,
-<<<<<<< HEAD
-                Z3_mk_uninterpreted_sort(ctx.z3_ctx.0, name.as_z3_symbol_in_ctx(ctx)),
-=======
                 Z3_mk_uninterpreted_sort(ctx.z3_ctx.0, name.as_z3_symbol()),
->>>>>>> 41e9a0bd
             )
         }
     }
@@ -158,15 +151,8 @@
         name: Symbol,
         enum_names: &[Symbol],
     ) -> (Sort, Vec<FuncDecl>, Vec<FuncDecl>) {
-<<<<<<< HEAD
-        let enum_names: Vec<_> = enum_names
-            .iter()
-            .map(|s| s.as_z3_symbol_in_ctx(ctx))
-            .collect();
-=======
         let ctx = &Context::thread_local();
         let enum_names: Vec<_> = enum_names.iter().map(|s| s.as_z3_symbol()).collect();
->>>>>>> 41e9a0bd
         let mut enum_consts = vec![std::ptr::null_mut(); enum_names.len()];
         let mut enum_testers = vec![std::ptr::null_mut(); enum_names.len()];
 
@@ -175,11 +161,7 @@
                 ctx,
                 Z3_mk_enumeration_sort(
                     ctx.z3_ctx.0,
-<<<<<<< HEAD
-                    name.as_z3_symbol_in_ctx(ctx),
-=======
                     name.as_z3_symbol(),
->>>>>>> 41e9a0bd
                     enum_names.len().try_into().unwrap(),
                     enum_names.as_ptr(),
                     enum_consts.as_mut_ptr(),
