--- conflicted
+++ resolved
@@ -343,13 +343,8 @@
 fn test_real_approx() {
     let x = Real::new_const("x");
     let xx = &x * &x;
-<<<<<<< HEAD
-    let zero = Real::from_real(0, 1);
-    let two = Real::from_real(2, 1);
-=======
     let zero = Real::from_rational(0, 1);
     let two = Real::from_rational(2, 1);
->>>>>>> 41e9a0bd
     let s = Solver::new();
     s.assert(x.ge(&zero));
     s.assert(xx.eq(&two));
