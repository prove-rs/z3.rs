use log::info;
use std::convert::TryInto;
use std::ops::Add;
use std::time::Duration;
use z3::ast::{Array, Ast, BV, Bool, Int, atleast, atmost};
use z3::*;

use num::{bigint::BigInt, rational::BigRational};
use std::str::FromStr;
use z3::Translate;

mod objectives;
mod ops;
mod semver_tests;

#[test]
fn test_config() {
    let _ = env_logger::try_init();
    let mut c = Config::new();
    c.set_proof_generation(true);
}

#[test]
fn test_context() {
    let _ = env_logger::try_init();
    let mut cfg = Config::new();
    cfg.set_proof_generation(true);
    let _ = Context::new(&cfg);
}

#[test]
fn test_sorts_and_symbols() {
    let _ = env_logger::try_init();
    let cfg = Config::new();
    let ctx = Context::new(&cfg);
    let _ = ast::Int::new_const(&ctx, "x");
    let _ = ast::Int::new_const(&ctx, "y");
}

#[test]
fn test_solving() {
    let _ = env_logger::try_init();
    let cfg = Config::new();
    let ctx = Context::new(&cfg);
    let x = ast::Int::new_const(&ctx, "x");
    let y = ast::Int::new_const(&ctx, "y");

    let solver = Solver::new(&ctx);
    solver.assert(x.gt(&y));
    assert_eq!(solver.check(), SatResult::Sat);
}

#[test]
fn test_solving_for_model() {
    let _ = env_logger::try_init();
    let cfg = Config::new();
    let ctx = Context::new(&cfg);
    let x = ast::Int::new_const(&ctx, "x");
    let y = ast::Int::new_const(&ctx, "y");
    let zero = ast::Int::from_i64(&ctx, 0);
    let two = ast::Int::from_i64(&ctx, 2);
    let seven = ast::Int::from_i64(&ctx, 7);

    let solver = Solver::new(&ctx);
    solver.assert(x.gt(&y));
    solver.assert(y.gt(&zero));
    solver.assert(y.rem(&seven)._eq(&two));
    let x_plus_two = ast::Int::add(&ctx, &[&x, &two]);
    solver.assert(x_plus_two.gt(&seven));
    assert_eq!(solver.check(), SatResult::Sat);

    let model = solver.get_model().unwrap();
    let xv = model.eval(&x, true).unwrap().as_i64().unwrap();
    let yv = model.eval(&y, true).unwrap().as_i64().unwrap();
    info!("x: {xv}");
    info!("y: {yv}");
    assert!(xv > yv);
    assert!(yv % 7 == 2);
    assert!(xv + 2 > 7);
}

#[test]
fn test_solving_for_model_cloned() {
    let _ = env_logger::try_init();
    let cfg = Config::new();
    let ctx = Context::new(&cfg);
    let x = ast::Int::new_const(&ctx, "x");
    let y = ast::Int::new_const(&ctx, "y");
    let zero = ast::Int::from_i64(&ctx, 0);
    let two = ast::Int::from_i64(&ctx, 2);
    let seven = ast::Int::from_i64(&ctx, 7);

    let solver = Solver::new(&ctx);
    solver.assert(x.gt(&y));
    solver.assert(y.gt(&zero));
    solver.assert(y.rem(&seven)._eq(&two));
    let x_plus_two = ast::Int::add(&ctx, &[&x, &two]);
    solver.assert(x_plus_two.gt(&seven));
    let cloned = solver.clone();
    assert_eq!(cloned.check(), SatResult::Sat);

    let model = cloned.get_model().unwrap();
    let xv = model.eval(&x, true).unwrap().as_i64().unwrap();
    let yv = model.eval(&y, true).unwrap().as_i64().unwrap();
    info!("x: {xv}");
    info!("y: {yv}");
    assert!(xv > yv);
    assert!(yv % 7 == 2);
    assert!(xv + 2 > 7);
}

#[test]
fn test_cloning_ast() {
    let _ = env_logger::try_init();
    let cfg = Config::new();
    let ctx = Context::new(&cfg);
    let x = ast::Int::new_const(&ctx, "x");
    let y = x.clone();
    let zero = ast::Int::from_i64(&ctx, 0);

    let solver = Solver::new(&ctx);
    solver.assert(x._eq(&zero));
    assert_eq!(solver.check(), SatResult::Sat);

    let model = solver.get_model().unwrap();
    let xv = model.eval(&x, true).unwrap().as_i64().unwrap();
    let yv = model.eval(&y, true).unwrap().as_i64().unwrap();
    assert_eq!(xv, 0);
    assert_eq!(yv, 0);
}

fn get_some_solver_assertions(ctx: &Context) -> Vec<ast::Bool> {
    let s = Solver::new(ctx);
    let x = ast::Int::new_const(ctx, "x");
    let y = ast::Int::new_const(ctx, "y");
    s.assert(x.gt(&y));
    s.get_assertions()
}

#[test]
fn test_solver_get_assertions_lifetime() {
    // This makes sure that the assertions created in the function
    // using the solver have the lifetime of the context rather
    // than the solver.
    let _ = env_logger::try_init();
    let cfg = Config::new();
    let ctx = Context::new(&cfg);
    let assertions = get_some_solver_assertions(&ctx);
    assert_eq!(assertions.len(), 1);
}

#[test]
fn test_format() {
    let cfg = Config::new();
    let ctx = Context::new(&cfg);
    let ast = ast::Int::new_const(&ctx, "x");
    assert_eq!("x", format!("{ast}"));

    let int = Sort::int(&ctx);
    assert_eq!("Int", format!("{int}"));
}

#[test]
fn test_bitvectors() {
    let cfg = Config::new();
    let ctx = Context::new(&cfg);
    let a = ast::BV::new_const(&ctx, "a", 64);
    let b = ast::BV::new_const(&ctx, "b", 64);
    let two = ast::BV::from_i64(&ctx, 2, 64);

    let solver = Solver::new(&ctx);
    solver.assert(a.bvsgt(&b));
    solver.assert(b.bvsgt(&two));
    let b_plus_two = b.bvadd(&two);
    solver.assert(b_plus_two.bvsgt(&a));
    assert_eq!(solver.check(), SatResult::Sat);

    let model = solver.get_model().unwrap();
    let av = model.eval(&a, true).unwrap().as_i64().unwrap();
    let bv = model.eval(&b, true).unwrap().as_i64().unwrap();
    assert!(av > bv);
    assert!(bv > 2);
    assert!(bv + 2 > av);
}

#[test]
fn test_bitvector_from_str() {
    let cfg = Config::new();
    let ctx = Context::new(&cfg);

    let a = ast::BV::new_const(&ctx, "a", 129);
    // 2 ** 128
    let b = ast::BV::from_str(&ctx, 129, "340282366920938463463374607431768211456").unwrap();

    let solver = Solver::new(&ctx);
    solver.assert(a._eq(&b));
    assert_eq!(solver.check(), SatResult::Sat);

    let model = solver.get_model().unwrap();
    let av = model.eval(&a, true).unwrap().to_string();
    assert_eq!(av, "#b100000000000000000000000000000000000000000000000000000000000000000000000000000000000000000000000000000000000000000000000000000000".to_string());
}

#[test]
fn test_floating_point_bits() {
    let cfg = Config::new();
    let ctx = Context::new(&cfg);

    let float32 = ast::Float::new_const_float32(&ctx, "float32");
    let float64 = ast::Float::new_const_double(&ctx, "float64");
    let float128 = ast::Float::new_const(&ctx, "float128", 15, 113);
    let i = ast::Int::new_const(&ctx, "int");

    let exp32 = Sort::float_exponent_size(&float32.get_sort());
    let sig32 = Sort::float_significand_size(&float32.get_sort());
    let exp64 = Sort::float_exponent_size(&float64.get_sort());
    let sig64 = Sort::float_significand_size(&float64.get_sort());
    let exp128 = Sort::float_exponent_size(&float128.get_sort());
    let sig128 = Sort::float_significand_size(&float128.get_sort());
    let expi = Sort::float_exponent_size(&i.get_sort());
    let sigi = Sort::float_significand_size(&i.get_sort());

    assert!(exp32 == Some(8));
    assert!(sig32 == Some(24));
    assert!(exp64 == Some(11));
    assert!(sig64 == Some(53));
    assert!(exp128 == Some(15));
    assert!(sig128 == Some(113));
    assert!(expi.is_none());
    assert!(sigi.is_none());
}

#[test]
fn test_ast_translate() {
    let cfg = Config::new();
    let source = Context::new(&cfg);
    let a = ast::Int::new_const(&source, "a");

    let destination = Context::new(&cfg);
    let translated_a = a.translate(&destination);

    let slv = Solver::new(&destination);
    slv.assert(translated_a._eq(2));
    assert_eq!(slv.check(), SatResult::Sat);

    slv.assert(translated_a._eq(3));
    assert_eq!(slv.check(), SatResult::Unsat);
}

#[test]
fn test_solver_new_from_smtlib2() {
    let cfg = Config::new();
    let ctx = Context::new(&cfg);
    let problem = r#"
(declare-const x Real)
(declare-const y Real)
(declare-const z Real)
(assert (=( -(+(* 3 x) (* 2 y)) z) 1))
(assert (=(+( -(* 2 x) (* 2 y)) (* 4 z)) -2))
"#;
    let solver = Solver::new(&ctx);
    solver.from_string(problem);
    assert_eq!(solver.check(), SatResult::Sat);
}

#[test]
fn test_solver_to_smtlib2() {
    let cfg = Config::new();
    let ctx = Context::new(&cfg);
    let solver1 = Solver::new(&ctx);
    let t1 = ast::Bool::from_bool(&ctx, true);
    let t2 = ast::Bool::from_bool(&ctx, true);
    solver1.assert(t1._eq(&t2));
    let s1_smt2 = solver1.to_smt2();
    let solver2 = Solver::new(&ctx);
    solver2.from_string(s1_smt2);
    assert_eq!(solver2.check(), solver1.check());
}

#[test]
fn test_solver_translate() {
    let cfg = Config::new();
    let source = Context::new(&cfg);
    let a = ast::Int::new_const(&source, "a");

    let destination = Context::new(&cfg);
    let translated_a = a.translate(&destination);

    let slv = Solver::new(&destination);
    slv.assert(translated_a._eq(2));
    assert_eq!(slv.check(), SatResult::Sat);

    let translated_slv = slv.translate(&source);
    // Add a new constraint, make the old one unsatisfiable, while the copy remains satisfiable.
    slv.assert(translated_a._eq(3));
    assert_eq!(slv.check(), SatResult::Unsat);
    assert_eq!(translated_slv.check(), SatResult::Sat);
}

#[test]
fn test_translate_lifetimes() {
    let cfg = Config::new();
    let ctx1 = Context::new(&cfg);
    let bv1;
    {
        let ctx2 = Context::new(&cfg);
        let bv2 = BV::from_u64(&ctx2, 0, 8);
        bv1 = bv2.translate(&ctx1);
    }
    // The actual test here is that this test even compiles.
    assert_eq!(bv1.as_u64(), Some(0));
}

#[test]
fn test_model_translate() {
    let cfg = Config::new();
    let source = Context::new(&cfg);
    let a = ast::Int::new_const(&source, "a");

    let destination = Context::new(&cfg);
    let translated_a = a.translate(&destination);

    let slv = Solver::new(&source);
    slv.assert(a._eq(2));
    assert_eq!(slv.check(), SatResult::Sat);

    let model = slv.get_model().unwrap();
    assert_eq!(2, model.eval(&a, true).unwrap().as_i64().unwrap());
    let translated_model = model.translate(&destination);
    assert_eq!(
        2,
        translated_model
            .eval(&translated_a, true)
            .unwrap()
            .as_i64()
            .unwrap()
    );
}

#[test]
fn test_pb_ops_model() {
    let cfg = Config::new();
    let ctx = Context::new(&cfg);
    let x = ast::Bool::new_const(&ctx, "x");
    let y = ast::Bool::new_const(&ctx, "y");
    let solver = Solver::new(&ctx);
    solver.push();

    solver.assert(ast::Bool::pb_eq(&ctx, &[(&x, 1), (&y, 1)], 1));
    assert_eq!(solver.check(), SatResult::Sat);
    let model = solver.get_model().unwrap();
    let xv = model.eval(&x, true).unwrap().as_bool().unwrap();
    let yv = model.eval(&y, true).unwrap().as_bool().unwrap();
    info!("x: {xv}");
    info!("y: {yv}");
    assert!((xv && !yv) || (!xv && yv));

    solver.pop(1);
    solver.push();
    solver.assert(ast::Bool::pb_ge(&ctx, &[(&x, 1), (&y, 1)], 2));
    assert_eq!(solver.check(), SatResult::Sat);
    let model = solver.get_model().unwrap();
    let xv = model.eval(&x, true).unwrap().as_bool().unwrap();
    let yv = model.eval(&y, true).unwrap().as_bool().unwrap();
    info!("x: {xv}");
    info!("y: {yv}");
    assert!(xv && yv);

    solver.pop(1);
    solver.assert(ast::Bool::pb_le(&ctx, &[(&x, 1), (&y, 1)], 0));
    assert_eq!(solver.check(), SatResult::Sat);
    let model = solver.get_model().unwrap();
    let xv = model.eval(&x, true).unwrap().as_bool().unwrap();
    let yv = model.eval(&y, true).unwrap().as_bool().unwrap();
    info!("x: {xv}");
    info!("y: {yv}");
    assert!(!xv && !yv);
}

#[test]
fn function_ref_count() {
    let cfg = Config::new();
    let ctx = Context::new(&cfg);
    let solver = Solver::new(&ctx);

    let int_sort = Sort::int(&ctx);

    let _f = FuncDecl::new(&ctx, "f", &[&int_sort], &int_sort);
    let _g = FuncDecl::new(&ctx, "g", &[&int_sort], &int_sort);

    assert_eq!(solver.check(), SatResult::Sat);
}

#[test]
fn test_params() {
    let _ = env_logger::try_init();
    let cfg = Config::new();
    let ctx = Context::new(&cfg);
    let x = ast::Int::new_const(&ctx, "x");
    let y = ast::Int::new_const(&ctx, "y");

    let mut params = Params::new(&ctx);
    params.set_bool("smt.mbqi", false);
    params.set_f64("smt.qi.eager_threshold", 5.0);
    params.set_u32("smt.qi.max_instances", 999);

    let solver = Solver::new(&ctx);
    solver.set_params(&params);
    solver.assert(x.gt(&y));
    assert_eq!(solver.check(), SatResult::Sat);
}

#[test]
fn test_global_params() {
    let _ = env_logger::try_init();
    // could interfere with other tests if they use global params
    reset_all_global_params();
    let val = get_global_param("iDontExist");
    assert_eq!(val, None);
    let val = get_global_param("verbose");
    assert_eq!(val, Some("0".into()));
    set_global_param("verbose", "1");
    let val = get_global_param("verbose");
    assert_eq!(val, Some("1".into()));
    reset_all_global_params();
    let val = get_global_param("verbose");
    assert_eq!(val, Some("0".into()));
}

#[test]
fn test_substitution() {
    let cfg = Config::new();
    let ctx = Context::new(&cfg);

    let x = ast::Real::new_const(&ctx, "x");
    let y = ast::Real::new_const(&ctx, "y");
    let z = ast::Real::new_const(&ctx, "z");

    let x_plus_y = ast::Real::add(&ctx, &[&x, &y]);
    let x_plus_z = ast::Real::add(&ctx, &[&x, &z]);

    let substitutions = &[(&y, &z)];

    assert!(x_plus_y.substitute(substitutions) == x_plus_z);
}

#[test]
fn test_real_cmp() {
    let cfg = Config::new();
    let ctx = Context::new(&cfg);
    let solver = Solver::new(&ctx);

    let x = ast::Real::new_const(&ctx, "x");
    let x_plus_1 = ast::Real::add(&ctx, &[&x, &ast::Real::from_real(&ctx, 1, 1)]);
    // forall x, x < x + 1
    let forall = ast::forall_const(&ctx, &[&x], &[], &x.lt(&x_plus_1));

    solver.assert(&forall);
    assert_eq!(solver.check(), SatResult::Sat);
}

#[test]
fn test_float() {
    let cfg = Config::new();
    let ctx = Context::new(&cfg);

    let f = ast::Float::from_f64(&ctx, 1.0);
    assert_eq!(f.as_f64(), 1.0);
}

#[test]
fn test_float_add() {
    let cfg = Config::new();
    let ctx = Context::new(&cfg);
    let solver = Solver::new(&ctx);

    let x = ast::Float::new_const_float32(&ctx, "x");
    let x_plus_one = ast::RoundingMode::round_towards_zero(&ctx).add(&x, 1.0f32);
    let y = ast::Float::from_f32(&ctx, std::f32::consts::PI);

    solver.assert(x_plus_one._eq(y));
    assert_eq!(solver.check(), SatResult::Sat);
}

#[test]
fn test_arbitrary_size_real() {
    let cfg = Config::new();
    let ctx = Context::new(&cfg);
    let solver = Solver::new(&ctx);

    let x = ast::Real::from_real_str(&ctx, "99999999999999999999998", "99999999999999999999999")
        .unwrap();
    let y = ast::Real::from_real(&ctx, 1, 1);

    solver.assert(x.lt(&y));
    assert_eq!(solver.check(), SatResult::Sat);
}

#[test]
fn test_arbitrary_size_int() {
    let cfg = Config::new();
    let ctx = Context::new(&cfg);
    let solver = Solver::new(&ctx);

    let x = ast::Int::from_str(&ctx, "99999999999999999999998").unwrap();
    let one = ast::Int::from_i64(&ctx, 1);
    let y = ast::Int::from_str(&ctx, "99999999999999999999999").unwrap();

    solver.assert(ast::Int::add(&ctx, &[&x, &one])._eq(&y));
    assert_eq!(solver.check(), SatResult::Sat);
}

#[test]
fn test_arbitrary_size_real_from_bigrational() {
    let cfg = Config::new();
    let ctx = Context::new(&cfg);
    let solver = Solver::new(&ctx);

    let x = ast::Real::from_real_str(&ctx, "99999999999999999999998", "99999999999999999999999")
        .unwrap();
    let num = BigInt::from_str("99999999999999999999998").unwrap();
    let den = BigInt::from_str("99999999999999999999999").unwrap();
    let ratio = BigRational::new(num, den);

    solver.assert(x._eq(ratio));
    assert_eq!(solver.check(), SatResult::Sat);
}

#[test]
fn test_arbitrary_size_int_from_bigint() {
    let cfg = Config::new();
    let ctx = Context::new(&cfg);
    let solver = Solver::new(&ctx);

    let num1 = BigInt::from_str("99999999999999999999998").unwrap();
    let x = ast::Int::from_big_int(&ctx, &num1);
    let y = ast::Int::from_i64(&ctx, 1);

    let num2 = BigInt::from_str("99999999999999999999999").unwrap();

    solver.assert(ast::Int::add(&ctx, &[&x, &y])._eq(num2));
    assert_eq!(solver.check(), SatResult::Sat);
}

#[test]
fn test_string_eq() {
    let cfg = Config::new();
    let ctx = Context::new(&cfg);
    let solver = Solver::new(&ctx);

    let x = ast::String::from_str(&ctx, "foo").unwrap();
    let h = ast::String::new_const(&ctx, "h");

    solver.assert(x._eq("foo"));
    solver.assert(x._eq("bar").not());
    solver.assert(h._eq(&x));
    assert_eq!(solver.check(), SatResult::Sat);

    solver.assert(h._eq("bar"));
    assert_eq!(solver.check(), SatResult::Unsat);
}

#[test]
fn test_string_concat() {
    let cfg = Config::new();
    let ctx = Context::new(&cfg);
    let solver = Solver::new(&ctx);

    solver.assert(ast::String::concat(&ctx, &["foo", "bar"])._eq("foobar"));
    assert_eq!(solver.check(), SatResult::Sat);
}

#[test]
fn test_string_prefix() {
    let cfg = Config::new();
    let ctx = Context::new(&cfg);
    let solver = Solver::new(&ctx);

    let x = ast::String::from_str(&ctx, "foo").unwrap();

    solver.assert(x.prefix("foobar"));
    assert_eq!(solver.check(), SatResult::Sat);
}

#[test]
fn test_string_suffix() {
    let cfg = Config::new();
    let ctx = Context::new(&cfg);
    let solver = Solver::new(&ctx);

    let x = ast::String::from_str(&ctx, "bar").unwrap();

    solver.assert(x.suffix("foobar"));
    assert_eq!(solver.check(), SatResult::Sat);
}

fn assert_string_roundtrip(source: &str) {
    let cfg = Config::new();
    let ctx = Context::new(&cfg);
    let expr = ast::String::from_str(&ctx, source).unwrap();
    assert_eq!(&expr.as_string().unwrap(), source);
}

#[test]
fn test_string_as_string() {
    assert_string_roundtrip("x");
    assert_string_roundtrip("'x'");
    assert_string_roundtrip(r#""x""#);
    assert_string_roundtrip(r#"\\"x\\""#);
}

#[test]
fn test_rec_func_def() {
    let _ = env_logger::try_init();
    let cfg = Config::new();

    let ctx = Context::new(&cfg);

    let fac = RecFuncDecl::new(&ctx, "fac", &[&Sort::int(&ctx)], &Sort::int(&ctx));
    let n = ast::Int::new_const(&ctx, "n");
    let n_minus_1 = &n - 1;
    let fac_of_n_minus_1 = fac.apply(&[&n_minus_1]);
    let cond: ast::Bool = n.le(0);
    let body = cond.ite(
        &ast::Int::from_i64(&ctx, 1),
        &ast::Int::mul(&ctx, &[&n, &fac_of_n_minus_1.as_int().unwrap()]),
    );

    fac.add_def(&[&n], &body);

    let x = ast::Int::new_const(&ctx, "x");
    let y = ast::Int::new_const(&ctx, "y");

    let solver = Solver::new(&ctx);

    solver.assert(x._eq(fac.apply(&[&ast::Int::from_i64(&ctx, 4)]).as_int().unwrap()));
    solver.assert(y._eq(ast::Int::mul(&ctx, &[&ast::Int::from_i64(&ctx, 5), &x])));
    solver.assert(y._eq(fac.apply(&[&ast::Int::from_i64(&ctx, 5)]).as_int().unwrap()));
    solver.assert(y._eq(120));

    assert_eq!(solver.check(), SatResult::Sat);
}

#[test]
fn test_rec_func_def_unsat() {
    let _ = env_logger::try_init();
    let cfg = Config::new();

    let ctx = Context::new(&cfg);

    let fac = RecFuncDecl::new(&ctx, "fac", &[&Sort::int(&ctx)], &Sort::int(&ctx));
    let n = ast::Int::new_const(&ctx, "n");
    let n_minus_1 = ast::Int::sub(&ctx, &[&n, &ast::Int::from_i64(&ctx, 1)]);
    let fac_of_n_minus_1 = fac.apply(&[&n_minus_1]);
    let cond: ast::Bool = n.le(0);
    let body = cond.ite(
        &ast::Int::from_i64(&ctx, 1),
        &ast::Int::mul(&ctx, &[&n, &fac_of_n_minus_1.as_int().unwrap()]),
    );

    fac.add_def(&[&n], &body);

    let x = ast::Int::new_const(&ctx, "x");
    let y = ast::Int::new_const(&ctx, "y");

    let solver = Solver::new(&ctx);

    solver.assert(x._eq(fac.apply(&[&ast::Int::from_i64(&ctx, 4)]).as_int().unwrap()));
    solver.assert(y._eq(ast::Int::mul(&ctx, &[&ast::Int::from_i64(&ctx, 5), &x])));
    solver.assert(y._eq(fac.apply(&[&ast::Int::from_i64(&ctx, 5)]).as_int().unwrap()));

    // If fac was an uninterpreted function, this assertion would work.
    // To see this, comment out `fac.add_def(&[&n.into()], &body);`
    solver.assert(y._eq(25));

    assert_eq!(solver.check(), SatResult::Unsat);
}

#[test]
fn test_solver_unknown() {
    let _ = env_logger::try_init();
    let mut cfg = Config::new();
    // Use a very short timeout to quickly return "unknown"
    cfg.set_timeout_msec(1);
    let ctx = Context::new(&cfg);

    // An open problem: find a model for x^3 + y^3 + z^3 == 42
    // See: https://en.wikipedia.org/wiki/Sums_of_three_cubes
    let x = ast::Int::new_const(&ctx, "x");
    let y = ast::Int::new_const(&ctx, "y");
    let z = ast::Int::new_const(&ctx, "z");
    let x_cube = ast::Int::mul(&ctx, &[&x, &x, &x]);
    let y_cube = ast::Int::mul(&ctx, &[&y, &y, &y]);
    let z_cube = ast::Int::mul(&ctx, &[&z, &z, &z]);
    let sum_of_cubes = x_cube + y_cube + z_cube;
    let sum_of_cubes_is_42 = sum_of_cubes._eq(42);

    let solver = Solver::new(&ctx);
    solver.assert(&sum_of_cubes_is_42);

    assert_eq!(solver.check(), SatResult::Unknown);
    assert!(solver.get_reason_unknown().is_some());
}

#[test]
fn test_optimize_unknown() {
    let _ = env_logger::try_init();
    let mut cfg = Config::new();
    // Use a very short timeout to quickly return "unknown"
    cfg.set_timeout_msec(1);
    let ctx = Context::new(&cfg);

    // An open problem: find a model for x^3 + y^3 + z^3 == 42
    // See: https://en.wikipedia.org/wiki/Sums_of_three_cubes
    let x = ast::Int::new_const(&ctx, "x");
    let y = ast::Int::new_const(&ctx, "y");
    let z = ast::Int::new_const(&ctx, "z");
    let x_cube = ast::Int::mul(&ctx, &[&x, &x, &x]);
    let y_cube = ast::Int::mul(&ctx, &[&y, &y, &y]);
    let z_cube = ast::Int::mul(&ctx, &[&z, &z, &z]);
    let sum_of_cubes = x_cube + y_cube + z_cube;
    let sum_of_cubes_is_42 = sum_of_cubes._eq(42);

    let optimize = Optimize::new(&ctx);
    optimize.assert(&sum_of_cubes_is_42);

    assert_eq!(optimize.check(&[]), SatResult::Unknown);
    assert!(optimize.get_reason_unknown().is_some());
}

#[test]
fn test_optimize_new_from_smtlib2() {
    let _ = env_logger::try_init();
    let cfg = Config::new();
    let ctx = Context::new(&cfg);
    let problem = r#"
(declare-const x Real)
(declare-const y Real)
(declare-const z Real)
(assert (=( -(+(* 3 x) (* 2 y)) z) 1))
(assert (=(+( -(* 2 x) (* 2 y)) (* 4 z)) -2))
"#;
    let optimize = Optimize::new(&ctx);
    optimize.from_string(problem);
    assert_eq!(optimize.check(&[]), SatResult::Sat);
}

#[test]
fn test_get_unsat_core() {
    let _ = env_logger::try_init();

    let cfg = Config::new();
    let ctx = Context::new(&cfg);
    let solver = Solver::new(&ctx);

    assert!(
        solver.get_unsat_core().is_empty(),
        "no unsat core before assertions"
    );

    let x = ast::Int::new_const(&ctx, "x");

    let x_is_three = ast::Bool::new_const(&ctx, "x-is-three");
    solver.assert_and_track(x._eq(3), &x_is_three);

    let x_is_five = ast::Bool::new_const(&ctx, "x-is-five");
    solver.assert_and_track(x._eq(5), &x_is_five);

    assert!(
        solver.get_unsat_core().is_empty(),
        "no unsat core before checking"
    );

    let result = solver.check();
    assert_eq!(result, SatResult::Unsat);

    let unsat_core = solver.get_unsat_core();
    assert_eq!(unsat_core.len(), 2);
    assert!(unsat_core.contains(&x_is_three));
    assert!(unsat_core.contains(&x_is_five));
}

#[test]
fn test_optimize_get_unsat_core() {
    let _ = env_logger::try_init();

    let cfg = Config::new();
    let ctx = Context::new(&cfg);
    let optimize = Optimize::new(&ctx);

    assert!(
        optimize.get_unsat_core().is_empty(),
        "no unsat core before assertions"
    );

    let x = Int::new_const(&ctx, "x");

    let x_is_three = Bool::new_const(&ctx, "x-is-three");
    optimize.assert_and_track(&x._eq(3), &x_is_three);

    let x_is_five = Bool::new_const(&ctx, "x-is-five");
    optimize.assert_and_track(&x._eq(5), &x_is_five);

    assert!(
        optimize.get_unsat_core().is_empty(),
        "no unsat core before checking"
    );

    let result = optimize.check(&[]);
    assert_eq!(result, SatResult::Unsat);

    let unsat_core = optimize.get_unsat_core();
    assert_eq!(unsat_core.len(), 2);
    assert!(unsat_core.contains(&x_is_three));
    assert!(unsat_core.contains(&x_is_five));

    // try check API

    let a = x._eq(4);
    let b = x._eq(6);
    let result = optimize.check(&[a.clone(), b.clone()]);
    assert_eq!(result, SatResult::Unsat);

    let unsat_core = optimize.get_unsat_core();
    assert_eq!(unsat_core.len(), 2);
    assert!(unsat_core.contains(&a));
    assert!(unsat_core.contains(&b));
}

#[test]
fn test_datatype_builder() {
    let _ = env_logger::try_init();

    let cfg = Config::new();
    let ctx = Context::new(&cfg);
    let solver = Solver::new(&ctx);

    let maybe_int = DatatypeBuilder::new(&ctx, "MaybeInt")
        .variant("Nothing", vec![])
        .variant(
            "Just",
            vec![("int", DatatypeAccessor::Sort(Sort::int(&ctx)))],
        )
        .finish();

    let nothing = maybe_int.variants[0].constructor.apply(&[]);
    let five = ast::Int::from_i64(&ctx, 5);
    let just_five = maybe_int.variants[1].constructor.apply(&[&five]);

    let nothing_is_nothing = maybe_int.variants[0]
        .tester
        .apply(&[&nothing])
        .as_bool()
        .unwrap();
    solver.assert(&nothing_is_nothing);

    let nothing_is_just = maybe_int.variants[1]
        .tester
        .apply(&[&nothing])
        .as_bool()
        .unwrap();
    solver.assert(nothing_is_just.not());

    let just_five_is_nothing = maybe_int.variants[0]
        .tester
        .apply(&[&just_five])
        .as_bool()
        .unwrap();
    solver.assert(just_five_is_nothing.not());

    let just_five_is_just = maybe_int.variants[1]
        .tester
        .apply(&[&just_five])
        .as_bool()
        .unwrap();
    solver.assert(&just_five_is_just);

    let five_two = maybe_int.variants[1].accessors[0]
        .apply(&[&just_five])
        .as_int()
        .unwrap();
    solver.assert(five._eq(&five_two));

    assert_eq!(solver.check(), SatResult::Sat);
}

#[test]
fn test_recursive_datatype() {
    let _ = env_logger::try_init();
    let cfg = Config::new();
    let ctx = Context::new(&cfg);
    let solver = Solver::new(&ctx);

    let list_sort = DatatypeBuilder::new(&ctx, "List")
        .variant("nil", vec![])
        .variant(
            "cons",
            vec![
                ("car", DatatypeAccessor::Sort(Sort::int(&ctx))),
                ("cdr", DatatypeAccessor::Datatype("List".into())),
            ],
        )
        .finish();

    assert_eq!(list_sort.variants.len(), 2);
    let nil = list_sort.variants[0].constructor.apply(&[]);
    let five = ast::Int::from_i64(&ctx, 5);
    let cons_five_nil = list_sort.variants[1].constructor.apply(&[&five, &nil]);

    let nil_is_nil = list_sort.variants[0]
        .tester
        .apply(&[&nil])
        .as_bool()
        .unwrap();
    solver.assert(&nil_is_nil);

    let nil_is_cons = list_sort.variants[1]
        .tester
        .apply(&[&nil])
        .as_bool()
        .unwrap();
    solver.assert(nil_is_cons.not());

    let cons_five_nil_is_nil = list_sort.variants[0]
        .tester
        .apply(&[&cons_five_nil])
        .as_bool()
        .unwrap();
    solver.assert(cons_five_nil_is_nil.not());

    let cons_five_nil_is_cons = list_sort.variants[1]
        .tester
        .apply(&[&cons_five_nil])
        .as_bool()
        .unwrap();
    solver.assert(&cons_five_nil_is_cons);

    let car_cons_five_is_five = list_sort.variants[1].accessors[0]
        .apply(&[&cons_five_nil])
        .as_int()
        .unwrap();
    solver.assert(car_cons_five_is_five._eq(&five));
    assert_eq!(solver.check(), SatResult::Sat);

    let cdr_cons_five_is_nil = list_sort.variants[1].accessors[1]
        .apply(&[&cons_five_nil])
        .as_datatype()
        .unwrap();
    solver.assert(cdr_cons_five_is_nil._eq(nil.as_datatype().unwrap()));
    assert_eq!(solver.check(), SatResult::Sat);
}

#[test]
fn test_mutually_recursive_datatype() {
    let _ = env_logger::try_init();
    let cfg = Config::new();
    let ctx = Context::new(&cfg);
    let solver = Solver::new(&ctx);

    let tree_builder = DatatypeBuilder::new(&ctx, "Tree")
        .variant(
            "leaf",
            vec![("val", DatatypeAccessor::Sort(Sort::int(&ctx)))],
        )
        .variant(
            "node",
            vec![("children", DatatypeAccessor::Datatype("TreeList".into()))],
        );

    let tree_list_builder = DatatypeBuilder::new(&ctx, "TreeList")
        .variant("nil", vec![])
        .variant(
            "cons",
            vec![
                ("car", DatatypeAccessor::Datatype("Tree".into())),
                ("cdr", DatatypeAccessor::Datatype("TreeList".into())),
            ],
        );

    let sorts = z3::datatype_builder::create_datatypes(vec![tree_builder, tree_list_builder]);
    assert_eq!(sorts.len(), 2);
    let tree_sort = &sorts[0];
    assert_eq!(tree_sort.variants.len(), 2);
    assert_eq!(tree_sort.variants[0].accessors.len(), 1);
    assert_eq!(tree_sort.variants[1].accessors.len(), 1);

    let tree_list_sort = &sorts[1];
    assert_eq!(tree_list_sort.variants.len(), 2);
    assert_eq!(tree_list_sort.variants[0].accessors.len(), 0);
    assert_eq!(tree_list_sort.variants[1].accessors.len(), 2);

    let ten = ast::Int::from_i64(&ctx, 10);
    let leaf_ten = tree_sort.variants[0].constructor.apply(&[&ten]);
    let leaf_ten_val_is_ten = tree_sort.variants[0].accessors[0]
        .apply(&[&leaf_ten])
        .as_int()
        .unwrap();
    solver.assert(leaf_ten_val_is_ten._eq(ten.clone()));
    assert_eq!(solver.check(), SatResult::Sat);

    let nil = tree_list_sort.variants[0].constructor.apply(&[]);
    let twenty = ast::Int::from_i64(&ctx, 20);
    let leaf_twenty = tree_sort.variants[0].constructor.apply(&[&twenty]);
    let cons_leaf_twenty_nil = tree_list_sort.variants[1]
        .constructor
        .apply(&[&leaf_twenty, &nil]);
    let cons_leaf_ten_cons_leaf_twenty_nil = tree_list_sort.variants[1]
        .constructor
        .apply(&[&leaf_ten, &cons_leaf_twenty_nil]);

    // n1 = Tree.node(TreeList.cons(Tree.leaf(10), TreeList.cons(Tree.leaf(20), TreeList.nil)))
    let n1 = tree_sort.variants[1]
        .constructor
        .apply(&[&cons_leaf_ten_cons_leaf_twenty_nil]);

    let n1_cons_nil = tree_list_sort.variants[1].constructor.apply(&[&n1, &nil]);
    // n2 = Tree.node(TreeList.cons(n1, TreeList.nil))
    let n2 = tree_sort.variants[1].constructor.apply(&[&n1_cons_nil]);

    solver.assert(n2._eq(&n1).not());

    // assert(TreeList.car(Tree.children(n2)) == n1)
    solver.assert(
        tree_list_sort.variants[1].accessors[0]
            .apply(&[&tree_sort.variants[1].accessors[0].apply(&[&n2])])
            ._eq(&n1),
    );
    assert_eq!(solver.check(), SatResult::Sat);
}

#[test]
fn get_model_without_check_does_not_exit() {
    let cfg = Config::new();
    let ctx = Context::new(&cfg);
    let solver = Solver::new(&ctx);
    solver.get_model();
}

#[test]
fn check_application_of_tactic_to_goal() {
    let cfg = Config::new();
    let ctx = Context::new(&cfg);
    let params = Params::new(&ctx);

    let tactic = Tactic::new(&ctx, "simplify");
    let repeat_tactic = Tactic::repeat(&ctx, &tactic, 100);

    let goal = Goal::new(&ctx, false, false, false);
    let x = ast::Bool::new_const(&ctx, "x");
    goal.assert(&x);

    let one = ast::Int::from_i64(&ctx, 1);
    let two = ast::Int::from_i64(&ctx, 2);

    let y = ast::Int::new_const(&ctx, "y");

    let y_plus_one_greater_than_or_equal_to_two = y.clone().add(&one).ge(&two);
    goal.assert(&y_plus_one_greater_than_or_equal_to_two);

    let y_greater_than_or_equal_to_one = y.ge(&one);
    goal.assert(&y_greater_than_or_equal_to_one);

    assert_eq!(
        format!("{goal}"),
        "(goal\n  x\n  (>= (+ y 1) 2)\n  (>= y 1))"
    );
    let apply_results = repeat_tactic.apply(&goal, Some(&params));
    let goal_results = apply_results
        .unwrap()
        .list_subgoals()
        .collect::<Vec<Goal>>();
    let goal_result = goal_results.first().unwrap();

    assert_eq!(format!("{goal_result}"), "(goal\n  x\n  (>= y 1))");
}

#[test]
fn test_goal_depth() {
    let cfg = Config::new();
    let ctx = Context::new(&cfg);

    let goal = Goal::new(&ctx, false, false, false);
    let a = ast::Bool::new_const(&ctx, "a");
    let b = ast::Bool::new_const(&ctx, "b");
    goal.assert(&a);
    goal.assert(&b);
    assert_eq!(goal.get_depth(), 0);
}

#[test]
fn test_goal_size() {
    let cfg = Config::new();
    let ctx = Context::new(&cfg);

    let goal = Goal::new(&ctx, false, false, false);
    let a = ast::Bool::new_const(&ctx, "a");
    let b = ast::Bool::new_const(&ctx, "b");
    goal.assert(&a);
    goal.assert(&b);
    assert_eq!(goal.get_size(), 2);
}

#[test]
fn test_goal_num_expr() {
    let cfg = Config::new();
    let ctx = Context::new(&cfg);

    let goal = Goal::new(&ctx, false, false, false);
    let a = ast::Bool::new_const(&ctx, "a");
    goal.assert(&a);
    assert_eq!(goal.get_num_expr(), 1);

    let goal = Goal::new(&ctx, false, false, false);
    let a = ast::Bool::new_const(&ctx, "a");
    let b = ast::Bool::new_const(&ctx, "b");
    goal.assert(&a);
    goal.assert(&b);
    assert_eq!(goal.get_num_expr(), 2);
}

#[test]
fn test_goal_get_precision() {
    let cfg = Config::new();
    let ctx = Context::new(&cfg);
    let false_bool = ast::Bool::from_bool(&ctx, false);

    let goal = Goal::new(&ctx, false, false, false);
    goal.assert(&false_bool);
    assert_eq!(goal.get_precision(), z3::GoalPrec::Precise);
}

#[test]
fn test_goal_is_inconsistent() {
    let cfg = Config::new();
    let ctx = Context::new(&cfg);

    let false_bool = ast::Bool::from_bool(&ctx, false);
    let goal = Goal::new(&ctx, false, false, false);
    goal.assert(&false_bool);
    assert!(goal.is_inconsistent());

    let true_bool = ast::Bool::from_bool(&ctx, true);
    let goal = Goal::new(&ctx, false, false, false);
    goal.assert(&true_bool);
    assert!(!goal.is_inconsistent());
}

#[test]
fn test_goal_is_sat() {
    let cfg = Config::new();
    let ctx = Context::new(&cfg);

    let false_bool = ast::Bool::from_bool(&ctx, false);
    let goal = Goal::new(&ctx, false, false, false);
    goal.assert(&false_bool);
    assert!(!goal.is_decided_sat());
    assert!(goal.is_decided_unsat());

    let true_bool = ast::Bool::from_bool(&ctx, true);
    let goal = Goal::new(&ctx, false, false, false);
    goal.assert(&true_bool);
    assert!(!goal.is_decided_unsat());
    assert!(goal.is_decided_sat());
}

#[test]
fn test_goal_reset() {
    let cfg = Config::new();
    let ctx = Context::new(&cfg);

    let a = ast::Bool::new_const(&ctx, "a");
    let goal = Goal::new(&ctx, false, false, false);
    goal.assert(&a);
    assert_eq!(format!("{goal}"), "(goal\n  a)");
    goal.reset();
    assert_eq!(format!("{goal}"), "(goal)");
}

#[test]
fn test_set_membership() {
    let _ = env_logger::try_init();
    let cfg = Config::new();
    let ctx = Context::new(&cfg);
    let solver = Solver::new(&ctx);
    let set = ast::Set::new_const(&ctx, "integer_set", &Sort::int(&ctx));
    let one = ast::Int::from_u64(&ctx, 1);

    solver.push();
    solver.assert(set._eq(ast::Set::empty(&ctx, &Sort::int(&ctx))));

    solver.push();
    solver.assert(set.member(&one));
    // An empty set will never contain 1
    assert_eq!(solver.check(), SatResult::Unsat);
    solver.pop(1);

    solver.push();
    let set_with_one = set.add(&one);
    // Adding 1 to the empty set means it does now contain 1
    solver.assert(set_with_one.member(&one));
    assert_eq!(solver.check(), SatResult::Sat);
    let set_without_one = set_with_one.del(&one);
    // Removing 1 from the set means it no longer contains 1
    solver.assert(set_without_one.member(&one));
    assert_eq!(solver.check(), SatResult::Unsat);
    solver.pop(1);

    solver.push();
    let x = ast::Int::new_const(&ctx, "x");
    // An empty set will always return false for member
    let forall: ast::Bool = ast::forall_const(&ctx, &[&x], &[], &set.member(&x).not());
    solver.assert(&forall);
    assert_eq!(solver.check(), SatResult::Sat);
    solver.pop(1);

    solver.pop(1);

    solver.push();
    // A singleton set of 1 will contain 1
    solver.assert(set._eq(ast::Set::empty(&ctx, &Sort::int(&ctx)).add(&one)));
    solver.assert(set.member(&one));
    assert_eq!(solver.check(), SatResult::Sat);
    solver.pop(1);
}

#[test]
fn test_dynamic_as_set() {
    let _ = env_logger::try_init();
    let cfg = Config::new();
    let ctx = Context::new(&cfg);
    let set_sort = Sort::set(&ctx, &Sort::int(&ctx));
    let array_sort = Sort::array(&ctx, &Sort::int(&ctx), &Sort::int(&ctx));
    let array_of_sets = ast::Array::new_const(&ctx, "array_of_sets", &Sort::int(&ctx), &set_sort);
    let array_of_arrays =
        ast::Array::new_const(&ctx, "array_of_arrays", &Sort::int(&ctx), &array_sort);
    assert!(
        array_of_sets
            .select(&ast::Int::from_u64(&ctx, 0))
            .as_set()
            .is_some()
    );
    assert!(
        array_of_arrays
            .select(&ast::Int::from_u64(&ctx, 0))
            .as_set()
            .is_none()
    );
}

#[test]
fn test_array_store_select() {
    let _ = env_logger::try_init();
    let cfg = Config::new();
    let ctx = Context::new(&cfg);
    let solver = Solver::new(&ctx);
    let zero = ast::Int::from_u64(&ctx, 0);
    let one = ast::Int::from_u64(&ctx, 1);
    let set = ast::Array::new_const(&ctx, "integer_array", &Sort::int(&ctx), &Sort::int(&ctx))
        .store(&zero, &one);

    solver.assert(set.select(&zero)._eq(one).not());
    assert_eq!(solver.check(), SatResult::Unsat);
}

#[test]
fn test_goal_get_formulas() {
    let cfg = Config::new();
    let ctx = Context::new(&cfg);

    let goal = Goal::new(&ctx, false, false, false);
    let a = ast::Bool::new_const(&ctx, "a");
    let b = ast::Bool::new_const(&ctx, "b");
    let c = ast::Bool::new_const(&ctx, "c");
    goal.assert(&a);
    goal.assert(&b);
    goal.assert(&c);
    assert_eq!(goal.get_formulas::<Bool>(), vec![a, b, c],);
}

#[test]
fn test_tactic_skip() {
    let cfg = Config::new();
    let ctx = Context::new(&cfg);
    let params = Params::new(&ctx);

    let a = ast::Bool::new_const(&ctx, "a");
    let b = ast::Bool::new_const(&ctx, "b");
    let a_and_b_and_a = &a & &b & &a;
    let goal = Goal::new(&ctx, false, false, false);
    goal.assert(&a_and_b_and_a);

    let tactic = Tactic::create_skip(&ctx);
    let apply_results = tactic.apply(&goal, Some(&params));
    let goal_results = apply_results
        .unwrap()
        .list_subgoals()
        .collect::<Vec<Goal>>();
    let goal_result = goal_results.first().unwrap();
    assert_eq!(goal_result.get_formulas::<Bool>(), vec![a.clone(), b, a],);
}

#[test]
fn test_tactic_fail() {
    let cfg = Config::new();
    let ctx = Context::new(&cfg);
    let params = Params::new(&ctx);

    let a = ast::Bool::new_const(&ctx, "a");
    let goal = Goal::new(&ctx, false, false, false);
    goal.assert(&a);

    let tactic = Tactic::new(&ctx, "fail");
    let apply_results = tactic.apply(&goal, Some(&params));
    assert!(apply_results.is_err());
}

#[test]
fn test_tactic_try_for() {
    let cfg = Config::new();
    let ctx = Context::new(&cfg);
    let params = Params::new(&ctx);

    let one = ast::Int::from_i64(&ctx, 1);
    let two = ast::Int::from_i64(&ctx, 2);
    let x = ast::Int::new_const(&ctx, "x");

    let goal = Goal::new(&ctx, false, false, false);
    goal.assert(&x.ge(one.add(&two)));

    let tactic = Tactic::new(&ctx, "simplify");
    let try_for_tactic = tactic.try_for(Duration::from_secs(u64::MAX));

    // Test that `try_for` can successfully apply the underlying tactic
    let apply_results = try_for_tactic.apply(&goal, Some(&params));
    let goal_results = apply_results
        .unwrap()
        .list_subgoals()
        .collect::<Vec<Goal>>();
    let goal_result = goal_results.first().unwrap();
    assert_eq!(format!("{goal_result}"), "(goal\n  (>= x 3))");
}

#[test]
fn test_tactic_and_then() {
    let cfg = Config::new();
    let ctx = Context::new(&cfg);
    let params = Params::new(&ctx);

    let a = ast::Bool::new_const(&ctx, "a");
    let b = ast::Bool::new_const(&ctx, "b");
    let a_and_b_and_a = &a & &b & &a;
    let goal = Goal::new(&ctx, false, false, false);
    goal.assert(&a_and_b_and_a);

    let tactic = Tactic::new(&ctx, "sat-preprocess");
    let and_then_tactic = tactic.and_then(&Tactic::new(&ctx, "simplify"));
    let apply_results = and_then_tactic.apply(&goal, Some(&params));
    let goal_results = apply_results
        .unwrap()
        .list_subgoals()
        .collect::<Vec<Goal>>();
    let goal_result = goal_results.first().unwrap();
    assert_eq!(goal_result.get_formulas::<Bool>(), vec![a, b]);
}

#[test]
fn test_tactic_or_else() {
    let cfg = Config::new();
    let ctx = Context::new(&cfg);
    let params = Params::new(&ctx);

    let a = ast::Bool::new_const(&ctx, "a");
    let b = ast::Bool::new_const(&ctx, "b");
    let a_and_b_and_a = &a & &b & &a;
    let goal = Goal::new(&ctx, false, false, false);
    goal.assert(&a_and_b_and_a);

    let tactic = Tactic::new(&ctx, "sat-preprocess");
    let simplify = Tactic::new(&ctx, "simplify");
    let or_else_tactic = tactic.or_else(&simplify);
    let apply_results = or_else_tactic.apply(&goal, Some(&params));
    let goal_results = apply_results
        .unwrap()
        .list_subgoals()
        .collect::<Vec<Goal>>();
    let goal_result = goal_results.first().unwrap();
    assert_eq!(goal_result.get_formulas::<Bool>(), vec![a, b]);
}

#[test]
fn test_goal_apply_tactic() {
    let cfg = Config::new();
    let ctx = Context::new(&cfg);

    pub fn test_apply_tactic(
        ctx: &Context,
        goal: Goal,
        before_formulas: Vec<Bool>,
        after_formulas: Vec<Bool>,
    ) {
        assert_eq!(goal.get_formulas::<Bool>(), before_formulas);
        let params = Params::new(ctx);

        let tactic = Tactic::new(ctx, "sat-preprocess");
        let repeat_tactic = Tactic::repeat(ctx, &tactic, 100);
        let apply_results = repeat_tactic.apply(&goal, Some(&params));
        let goal_results = apply_results
            .unwrap()
            .list_subgoals()
            .collect::<Vec<Goal>>();
        let goal_result = goal_results.first().unwrap();
        assert_eq!(
            goal_result.get_formulas::<Bool>(),
            after_formulas,
            "Before: {before_formulas:?}"
        );
    }

    let a = ast::Bool::new_const(&ctx, "a");
    let b = ast::Bool::new_const(&ctx, "b");

    let a_and_b_and_a = &a & &b & &a;
    let goal = Goal::new(&ctx, false, false, false);
    goal.assert(&a_and_b_and_a);
    test_apply_tactic(
        &ctx,
        goal,
        vec![a.clone(), b.clone(), a.clone()],
        vec![a.clone(), b.clone()],
    );

    let a_implies_b = ast::Bool::implies(&a, &b).simplify();
    let a_and_a_implies_b = Bool::and(&ctx, &[&a, &a_implies_b]);

    let goal = Goal::new(&ctx, false, false, false);
    goal.assert(&a_and_a_implies_b);
    test_apply_tactic(
        &ctx,
        goal,
        vec![a.clone(), a_implies_b.clone()],
        vec![a.clone(), b.clone()],
    );

    let goal = Goal::new(&ctx, false, false, false);
    goal.assert(&a);
    goal.assert(&a_implies_b.clone());
    test_apply_tactic(
        &ctx,
        goal,
        vec![a.clone(), a_implies_b.clone()],
        vec![a.clone(), b.clone()],
    );

    let false_bool = ast::Bool::from_bool(&ctx, false);
    let goal = Goal::new(&ctx, false, false, false);
    let true_and_false_and_true = ast::Bool::and(&ctx, &[true, false, true]);
    goal.assert(&true_and_false_and_true);
    test_apply_tactic(
        &ctx,
        goal,
        vec![false_bool.clone()],
        vec![false_bool.clone()],
    );
}

#[test]
fn test_tactic_cond() {
    let cfg = Config::new();
    let ctx = Context::new(&cfg);
    let t1 = Tactic::new(&ctx, "qfnra");
    let t2 = Tactic::new(&ctx, "smt");
    let p = Probe::new(&ctx, "is-qfnra");

    let _t = Tactic::cond(&ctx, &p, &t1, &t2);
}

#[test]
fn test_tactic_conditions() {
    let cfg = Config::new();
    let ctx = Context::new(&cfg);
    let t1 = Tactic::new(&ctx, "qfnra");
    let t2 = Tactic::new(&ctx, "smt");
    let p = Probe::new(&ctx, "is-qfnra");

    t1.probe_or_else(&p, &t2);
    t1.when(&p);
    Tactic::cond(&ctx, &p, &t1, &t2);
    Tactic::fail_if(&ctx, &p);
}

#[test]
fn test_probe_debug() {
    let cfg = Config::new();
    let ctx = Context::new(&cfg);
    let _v: Vec<&str> = Probe::list_all(&ctx).map(|x| x.unwrap()).collect();
    assert_eq!(
        "A probe to give an upper bound of Ackermann congruence lemmas that a formula might generate.",
        Probe::describe(&ctx, "ackr-bound-probe").unwrap(),
    );
}

#[test]
fn test_probe_names() {
    let cfg = Config::new();
    let ctx = Context::new(&cfg);

    let x = ast::Int::fresh_const(&ctx, "x");
    let g = Goal::new(&ctx, false, false, false);

    g.assert(&x.gt(0));
    g.assert(&x.lt(10));
    g.assert(&x.lt(20));

    let num_consts_probe = Probe::new(&ctx, "num-consts");
    assert_eq!(1.0, num_consts_probe.apply(&g));

    let is_prop_probe = Probe::new(&ctx, "is-propositional");
    assert_eq!(0.0, is_prop_probe.apply(&g));

    let is_qflia_probe = Probe::new(&ctx, "is-qflia");
    assert_eq!(1.0, is_qflia_probe.apply(&g));
}

#[test]
fn test_probe_eq() {
    let cfg = Config::new();
    let ctx = Context::new(&cfg);

    let two_probe = Probe::constant(&ctx, 2.0);
    let size_probe = Probe::new(&ctx, "size");
    let equals_two_probe = &size_probe.eq(&two_probe);

    let x = ast::Int::fresh_const(&ctx, "x");
    let g = Goal::new(&ctx, false, false, false);
    g.assert(&x.gt(0));
    g.assert(&x.lt(10));
    assert_eq!(1.0, equals_two_probe.apply(&g));
}

#[test]
fn test_probe_gt() {
    let cfg = Config::new();
    let ctx = Context::new(&cfg);
    let ten_probe = Probe::constant(&ctx, 10.0);
    let size_probe = Probe::new(&ctx, "size");
    let gt_ten_probe = &size_probe.gt(&ten_probe);

    let x = ast::Int::fresh_const(&ctx, "x");
    let g = Goal::new(&ctx, false, false, false);
    g.assert(&x.gt(0));
    g.assert(&x.lt(10));
    assert_eq!(0.0, gt_ten_probe.apply(&g));
}

#[test]
fn test_probe_gte() {
    let cfg = Config::new();
    let ctx = Context::new(&cfg);
    let two_probe = Probe::constant(&ctx, 2.0);
    let size_probe = Probe::new(&ctx, "size");
    let ge_two_probe = &size_probe.ge(&two_probe);

    let x = ast::Int::fresh_const(&ctx, "x");
    let g = Goal::new(&ctx, false, false, false);
    g.assert(&x.gt(0));
    g.assert(&x.lt(10));
    assert_eq!(1.0, ge_two_probe.apply(&g));
}

#[test]
fn test_probe_le() {
    let cfg = Config::new();
    let ctx = Context::new(&cfg);
    let two_probe = Probe::constant(&ctx, 2.0);
    let size_probe = Probe::new(&ctx, "size");
    let le_two_probe = &size_probe.le(&two_probe);

    let x = ast::Int::fresh_const(&ctx, "x");
    let g = Goal::new(&ctx, false, false, false);
    g.assert(&x.gt(0));
    g.assert(&x.lt(10));
    assert_eq!(1.0, le_two_probe.apply(&g));
}

#[test]
fn test_probe_lt() {
    let cfg = Config::new();
    let ctx = Context::new(&cfg);
    let ten_probe = Probe::constant(&ctx, 10.0);
    let size_probe = Probe::new(&ctx, "size");
    let le_ten_probe = &size_probe.le(&ten_probe);

    let x = ast::Int::fresh_const(&ctx, "x");
    let g = Goal::new(&ctx, false, false, false);
    g.assert(&x.gt(0));
    g.assert(&x.lt(10));
    assert_eq!(1.0, le_ten_probe.apply(&g));
}

#[test]
fn test_probe_ne() {
    let cfg = Config::new();
    let ctx = Context::new(&cfg);
    let two_probe = Probe::constant(&ctx, 2.0);
    let size_probe = Probe::new(&ctx, "size");
    let ne_two_probe = &size_probe.ne(&two_probe);

    let x = ast::Int::fresh_const(&ctx, "x");
    let g = Goal::new(&ctx, false, false, false);
    g.assert(&x.gt(0));
    g.assert(&x.lt(10));
    assert_eq!(0.0, ne_two_probe.apply(&g));
}

#[test]
#[should_panic]
fn test_issue_94() {
    let cfg = Config::new();
    let ctx0 = Context::new(&cfg);
    let ctx1 = Context::new(&cfg);
    let i0 = ast::Int::fresh_const(&ctx0, "a");
    let i1 = ast::Int::fresh_const(&ctx1, "b");
    ast::Int::add(&ctx0, &[&i0, &i1]);
}

#[test]
fn test_ast_safe_eq() {
    let cfg = Config::new();
    let ctx = &Context::new(&cfg);
    let x: ast::Dynamic = ast::Bool::new_const(ctx, "a").into();
    let y: ast::Dynamic = ast::String::from_str(ctx, "b").unwrap().into();

    let other_bool: ast::Dynamic = ast::Bool::new_const(ctx, "c").into();
    let other_string: ast::Dynamic = ast::String::from_str(ctx, "d").unwrap().into();

    let sd: SortDiffers = SortDiffers::new(other_bool.get_sort(), other_string.get_sort());

    let result = x._safe_eq(&y);
    assert!(result.is_err());
    let err = result.err().unwrap();
    assert_eq!(err.left(), sd.left());
    assert_eq!(err.right(), sd.right());
}

#[test]
fn test_ast_safe_decl() {
    let cfg = Config::new();
    let ctx = &Context::new(&cfg);
    let x: ast::Bool = ast::Bool::new_const(ctx, "x");
    let x_not = x.not();
    assert_eq!(x_not.safe_decl().unwrap().kind(), DeclKind::NOT);

    let f = FuncDecl::new(ctx, "f", &[&Sort::int(ctx)], &Sort::int(ctx));
    let x = ast::Int::new_const(ctx, "x");
    let f_x: ast::Int = f.apply(&[&x]).try_into().unwrap();
    let f_x_pattern: Pattern = Pattern::new(ctx, &[&f_x]);
    let forall = ast::forall_const(ctx, &[&x], &[&f_x_pattern], &x._eq(&f_x));
    assert!(forall.safe_decl().is_err());
    assert_eq!(
        format!("{}", forall.safe_decl().err().unwrap()),
        "ast node is not a function application, has kind Quantifier"
    );
}

//the intersection of "FOO"+"bar" and [a-z]+ is empty
#[test]
fn test_regex_capital_foobar_intersect_az_plus_is_unsat() {
    let cfg = Config::new();
    let ctx = &Context::new(&cfg);
    let solver = Solver::new(ctx);
    let s = ast::String::new_const(ctx, "s");

    let re = ast::Regexp::intersect(
        ctx,
        &[
            &ast::Regexp::concat(
                ctx,
                &[
                    &ast::Regexp::literal(ctx, "FOO"),
                    &ast::Regexp::literal(ctx, "bar"),
                ],
            ),
            &ast::Regexp::plus(&ast::Regexp::range(ctx, &'a', &'z')),
        ],
    );
    solver.assert(s.regex_matches(&re));
    assert!(solver.check() == SatResult::Unsat);
}

#[test]
fn test_regex_union() {
    let cfg = Config::new();
    let ctx = &Context::new(&cfg);
    let solver = Solver::new(ctx);
    let a = ast::String::from_str(ctx, "a").unwrap();
    let b = ast::String::from_str(ctx, "b").unwrap();
    let c = ast::String::from_str(ctx, "c").unwrap();
    let re = ast::Regexp::union(
        ctx,
        &[
            ast::Regexp::literal(ctx, "a"),
            ast::Regexp::literal(ctx, "b"),
        ],
    );
    solver.assert(a.regex_matches(&re));
    solver.assert(b.regex_matches(&re));
    solver.assert(c.regex_matches(&re).not());
    assert!(solver.check() == SatResult::Sat);
}

#[test]
fn test_regex_union2() {
    let cfg = Config::new();
    let ctx = &Context::new(&cfg);
    let solver = Solver::new(ctx);
    let c = ast::String::from_str(ctx, "c").unwrap();
    let re = ast::Regexp::union(
        ctx,
        &[
            ast::Regexp::literal(ctx, "a"),
            ast::Regexp::literal(ctx, "b"),
        ],
    );
    solver.assert(c.regex_matches(&re));
    assert!(solver.check() == SatResult::Unsat);
}

#[test]
/// <https://github.com/Z3Prover/z3/blob/21e59f7c6e5033006265fc6bc16e2c9f023db0e8/examples/dotnet/Program.cs#L329-L370>
fn test_array_example1() {
    let cfg = Config::new();
    let ctx = &Context::new(&cfg);

    let g = Goal::new(ctx, true, false, false);

    let aex = Array::new_const(ctx, "MyArray", &Sort::int(ctx), &Sort::bitvector(ctx, 32));

    let sel = aex.select(&Int::from_u64(ctx, 0));

    g.assert(&sel._eq(BV::from_u64(ctx, 42, 32)));

    let xc = Int::new_const(ctx, "x");

    let fd = FuncDecl::new(ctx, "f", &[&Sort::int(ctx)], &Sort::int(ctx));

    let fapp = fd.apply(&[&xc as &dyn Ast]);

    g.assert(&Int::from_u64(ctx, 123)._eq(xc.clone().add(&fapp.as_int().unwrap())));

    let s = &Solver::new(ctx);
    for a in g.get_formulas() {
        s.assert(&a);
    }
    println!("Solver: {s}");

    let q = s.check();
    println!("Status: {q:?}");

    if q != SatResult::Sat {
        panic!("Solver did not return sat");
    }

    let model = s.get_model().unwrap();

    assert!(
        model.to_string()
            == "MyArray -> ((as const (Array Int (_ BitVec 32))) #x0000002a)\nx -> 0\nf -> {\n  123\n}\n"
    );

    assert!(
        model.get_const_interp(&aex).unwrap().to_string()
            == "((as const (Array Int (_ BitVec 32))) #x0000002a)"
    );

    assert!(model.get_const_interp(&xc).unwrap().to_string() == "0");

    assert!(model.get_func_interp(&fd).unwrap().to_string() == "[else -> 123]");
}

#[test]
/// <https://z3prover.github.io/api/html/classz3py_1_1_func_entry.html>
fn return_number_args_in_given_entry() {
    let cfg = Config::new();
    let ctx = &Context::new(&cfg);
    let f = FuncDecl::new(
        ctx,
        "f",
        &[&Sort::int(ctx), &Sort::int(ctx)],
        &Sort::int(ctx),
    );

    let solver = Solver::new(ctx);
    solver.assert(
        f.apply(&[&Int::from_u64(ctx, 0), &Int::from_u64(ctx, 1)])
            ._eq(Int::from_u64(ctx, 10)),
    );
    solver.assert(
        f.apply(&[&Int::from_u64(ctx, 1), &Int::from_u64(ctx, 2)])
            ._eq(Int::from_u64(ctx, 20)),
    );
    solver.assert(
        f.apply(&[&Int::from_u64(ctx, 1), &Int::from_u64(ctx, 0)])
            ._eq(Int::from_u64(ctx, 10)),
    );

    assert!(solver.check() == SatResult::Sat);

    let model = solver.get_model().unwrap();
    let f_i = model.get_func_interp(&f).unwrap();
    assert!(f_i.get_num_entries() == 1);
    let e = &f_i.get_entries()[0];
    assert!(e.to_string() == "[1, 2, 20]");
    assert!(e.get_num_args() == 2);
    assert!(e.get_args()[0].to_string() == "1");
    assert!(e.get_args()[1].to_string() == "2");
    assert!(e.get_args().get(2).is_none());

    assert!(model.to_string() == "f -> {\n  1 2 -> 20\n  else -> 10\n}\n");
}

#[test]
/// <https://stackoverflow.com/questions/13395391/z3-finding-all-satisfying-models>
fn iterate_all_solutions() {
    let cfg = Config::new();
    let ctx = &Context::new(&cfg);
    let solver = Solver::new(ctx);
    let a = &Int::new_const(ctx, "a");
    let b = &Int::new_const(ctx, "b");
    let one = Int::from_u64(ctx, 1);

    solver.assert(one.le(a));
    solver.assert(a.le(5));
    solver.assert(one.le(b));
    solver.assert(b.le(5));
    solver.assert(a.ge(&(2 * b)));

    let mut solutions = std::collections::HashSet::new();
    while solver.check() == SatResult::Sat {
        let model = solver.get_model().unwrap();
        let mut modifications = Vec::new();
        let this_solution = model
            .iter()
            .map(|fd| {
                modifications.push(
                    fd.apply(&[])
                        ._eq(model.get_const_interp(&fd.apply(&[])).unwrap())
                        .not(),
                );
                format!(
                    "{} = {}",
                    fd.name(),
                    model.get_const_interp(&fd.apply(&[])).unwrap()
                )
            })
            .collect::<Vec<_>>()
            .join(", ");
        solutions.insert(format!("[{this_solution}]"));
        solver.assert(Bool::or(ctx, &modifications.iter().collect::<Vec<_>>()));
    }

    assert!(
        solutions
            == vec![
                "[b = 1, a = 2]".to_string(),
                "[b = 2, a = 4]".to_string(),
                "[b = 1, a = 3]".to_string(),
                "[b = 2, a = 5]".to_string(),
                "[b = 1, a = 4]".to_string(),
                "[b = 1, a = 5]".to_string()
            ]
            .into_iter()
            .collect()
    );
}

#[test]
fn get_version() {
    println!("Z3 version: {:?}", z3::version());
    println!("Z3 full version string: {}", z3::full_version());
}

#[test]
fn test_consequences() {
    let cfg = Config::new();
    let ctx = Context::new(&cfg);
    let solver = Solver::new(&ctx);
    let a = Bool::new_const(&ctx, "a");
    let b = Bool::new_const(&ctx, "b");
    let c = Bool::new_const(&ctx, "c");
    let d = Bool::new_const(&ctx, "d");
    solver.assert(a.implies(&b));
    solver.assert(b.implies(&c));

    let assumptions = vec![a.clone()];
    let variables = vec![b.clone(), c.clone(), d.clone()];
    let mut cons = solver.get_consequences(&assumptions, &variables);
    assert!(cons.len() == 2);
    assert!(cons.pop().unwrap().to_string() == "(=> a c)");
    assert!(cons.pop().unwrap().to_string() == "(=> a b)");

    let assumptions = vec![c.not(), d.clone()];
    let variables = vec![a, b, c, d];
    let mut cons = solver.get_consequences(&assumptions, &variables);
    assert!(cons.len() == 4);
    assert!(cons.pop().unwrap().to_string() == "(=> (not c) (not a))");
    assert!(cons.pop().unwrap().to_string() == "(=> (not c) (not b))");
    assert!(cons.pop().unwrap().to_string() == "(=> (not c) (not c))");
    assert!(cons.pop().unwrap().to_string() == "(=> d d)");
}

#[test]
fn test_atmost() {
    let cfg = Config::new();
    let ctx = &Context::new(&cfg);
    let solver = Solver::new(ctx);
    let a = Bool::new_const(ctx, "a");
    let b = Bool::new_const(ctx, "b");
    let c = Bool::new_const(ctx, "c");
    let d = Bool::new_const(ctx, "d");
    solver.assert(a.implies(&b));
    solver.assert(b.implies(&c));

    solver.push();
    let am = atmost(ctx, [&a, &b, &c, &d], 2);
    solver.assert(&am);
    assert!(matches!(solver.check(), SatResult::Sat));
    solver.pop(1);

    solver.push();
    solver.assert(&a);
    let am = atmost(ctx, [&a, &b, &c, &d], 0);
    solver.assert(&am);
    assert!(matches!(solver.check(), SatResult::Unsat));
    solver.pop(1);
}

#[test]
fn test_atleast() {
    let cfg = Config::new();
    let ctx = &Context::new(&cfg);
    let solver = Solver::new(ctx);
    let a = Bool::new_const(ctx, "a");
    let b = Bool::new_const(ctx, "b");
    let c = Bool::new_const(ctx, "c");
    let d = Bool::new_const(ctx, "d");
    solver.assert(a.implies(&b));
    solver.assert(b.implies(&c));

    solver.push();
    let am = atleast(ctx, [&a, &b, &c, &d], 4);
    solver.assert(&am);
    assert!(matches!(solver.check(), SatResult::Sat));
    solver.pop(1);

    solver.push();
    solver.assert(a.not());
    let am = atleast(ctx, [&a, &b, &c, &d], 4);
    solver.assert(&am);
    assert!(matches!(solver.check(), SatResult::Unsat));
    solver.pop(1);
}

#[test]
fn test_model_iter() {
    let cfg = Config::new();
    let ctx = Context::new(&cfg);
    let solver = Solver::new(&ctx);

    let a = ast::Int::new_const(&ctx, "a");
    solver.assert(a._eq(2));
    solver.check();

    let model = solver.get_model().unwrap();

    // consume a model and return some asts constructed from it
    // this didn't compile before pr#324
    fn consume_model(model: Model) -> Vec<ast::Dynamic> {
        let mut asts = vec![];
        for func in &model {
            asts.push(func.apply(&[]));
        }
        asts
    }

    assert_eq!(
        consume_model(model),
        vec![ast::Dynamic::new_const(&ctx, "a", &Sort::int(&ctx))]
    );
}

#[test]
<<<<<<< HEAD
fn test_int_i128_u128() {
    let cfg = Config::new();
    let ctx = Context::new(&cfg);

    let cases_i128: [i128; 4] = [0, 42, -1234567890123456789, i128::MAX];
    let cases_u128: [u128; 3] = [0, 42, u128::MAX];

    // Check i128
    for &val in &cases_i128 {
        let int_ast = Int::from_i128(&ctx, val);
        let back = int_ast.as_i128().unwrap();
        assert_eq!(back, val, "i128 failed for {}", val);
    }

    // Check u128
    for &val in &cases_u128 {
        let int_ast = Int::from_u128(&ctx, val);
        let back = int_ast.as_u128().unwrap();
        assert_eq!(back, val, "u128 failed for {}", val);
    }

    let val: i128 = 12345;
    let int_i = Int::from_i128(&ctx, val);
    let int_u = Int::from_u128(&ctx, val as u128);
    // Both should print the same SMT-LIB numeral string
    assert_eq!(int_i.to_string(), int_u.to_string());
=======
fn test_round_towards_nearest_away() {
    let cfg = Config::new();
    let ctx = Context::new(&cfg);
    let solver = Solver::new(&ctx);

    let eps = f64::from_bits(0x3cb0000000000000);
    let x = z3::ast::Float::from_f64(&ctx, 1.0);
    let y = z3::ast::Float::from_f64(&ctx, 0.5 * eps);

    let rtna = z3::ast::RoundingMode::round_nearest_ties_to_away(&ctx);
    let res_rtna = x.add_with_rounding_mode(y, &rtna);

    let expected = z3::ast::Float::from_f64(&ctx, 1.0000000000000002);
    solver.assert(res_rtna._eq(&expected));

    assert_eq!(solver.check(), SatResult::Sat);
}

#[test]
fn test_round_towards_nearest_even() {
    let cfg = Config::new();
    let ctx = Context::new(&cfg);
    let solver = Solver::new(&ctx);

    let eps = f64::from_bits(0x3cb0000000000000);
    let x = z3::ast::Float::from_f64(&ctx, 1.0);
    let y = z3::ast::Float::from_f64(&ctx, 0.5 * eps);

    let rtne = z3::ast::RoundingMode::round_nearest_ties_to_even(&ctx);
    let res_rtne = x.add_with_rounding_mode(y, &rtne);

    let expected = z3::ast::Float::from_f64(&ctx, 1.0);
    solver.assert(res_rtne._eq(&expected));

    assert_eq!(solver.check(), SatResult::Sat);
>>>>>>> 9a0af8b4
}<|MERGE_RESOLUTION|>--- conflicted
+++ resolved
@@ -1989,7 +1989,6 @@
 }
 
 #[test]
-<<<<<<< HEAD
 fn test_int_i128_u128() {
     let cfg = Config::new();
     let ctx = Context::new(&cfg);
@@ -2016,8 +2015,9 @@
     let int_u = Int::from_u128(&ctx, val as u128);
     // Both should print the same SMT-LIB numeral string
     assert_eq!(int_i.to_string(), int_u.to_string());
-=======
-fn test_round_towards_nearest_away() {
+}
+
+  fn test_round_towards_nearest_away() {
     let cfg = Config::new();
     let ctx = Context::new(&cfg);
     let solver = Solver::new(&ctx);
@@ -2052,5 +2052,4 @@
     solver.assert(res_rtne._eq(&expected));
 
     assert_eq!(solver.check(), SatResult::Sat);
->>>>>>> 9a0af8b4
 }