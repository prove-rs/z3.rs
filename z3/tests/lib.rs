--- conflicted
+++ resolved
@@ -62,11 +62,7 @@
     let solver = Solver::new();
     solver.assert(x.gt(&y));
     solver.assert(y.gt(&zero));
-<<<<<<< HEAD
-    solver.assert(y.rem(&seven)._eq(&two));
-=======
     solver.assert(y.rem(&seven).eq(&two));
->>>>>>> 41e9a0bd
     let x_plus_two = ast::Int::add(&[&x, &two]);
     solver.assert(x_plus_two.gt(&seven));
     assert_eq!(solver.check(), SatResult::Sat);
@@ -94,11 +90,7 @@
     let solver = Solver::new();
     solver.assert(x.gt(&y));
     solver.assert(y.gt(&zero));
-<<<<<<< HEAD
-    solver.assert(y.rem(&seven)._eq(&two));
-=======
     solver.assert(y.rem(&seven).eq(&two));
->>>>>>> 41e9a0bd
     let x_plus_two = ast::Int::add(&[&x, &two]);
     solver.assert(x_plus_two.gt(&seven));
     let cloned = solver.clone();
@@ -123,11 +115,7 @@
     let zero = ast::Int::from_i64(0);
 
     let solver = Solver::new();
-<<<<<<< HEAD
-    solver.assert(x._eq(&zero));
-=======
     solver.assert(x.eq(&zero));
->>>>>>> 41e9a0bd
     assert_eq!(solver.check(), SatResult::Sat);
 
     let model = solver.get_model().unwrap();
@@ -193,11 +181,7 @@
     let b = ast::BV::from_str(129, "340282366920938463463374607431768211456").unwrap();
 
     let solver = Solver::new();
-<<<<<<< HEAD
-    solver.assert(a._eq(&b));
-=======
     solver.assert(a.eq(&b));
->>>>>>> 41e9a0bd
     assert_eq!(solver.check(), SatResult::Sat);
 
     let model = solver.get_model().unwrap();
@@ -233,21 +217,6 @@
 
 #[test]
 fn test_ast_translate() {
-<<<<<<< HEAD
-    let cfg = Config::new();
-    let source = Context::new(&cfg);
-    let a = ast::Int::new_const_in_ctx(&source, "a");
-
-    let destination = Context::new(&cfg);
-    let translated_a = a.translate(&destination);
-
-    let slv = Solver::new_in_ctx(&destination);
-    slv.assert(translated_a._eq(2));
-    assert_eq!(slv.check(), SatResult::Sat);
-
-    slv.assert(translated_a._eq(3));
-    assert_eq!(slv.check(), SatResult::Unsat);
-=======
     let a = ast::Int::new_const("a");
 
     let dest_config = Config::default();
@@ -260,7 +229,6 @@
         slv.assert(translated_a.eq(3));
         assert_eq!(slv.check(), SatResult::Unsat);
     });
->>>>>>> 41e9a0bd
 }
 
 #[test]
@@ -282,11 +250,7 @@
     let solver1 = Solver::new();
     let t1 = ast::Bool::from_bool(true);
     let t2 = ast::Bool::from_bool(true);
-<<<<<<< HEAD
-    solver1.assert(t1._eq(&t2));
-=======
     solver1.assert(t1.eq(&t2));
->>>>>>> 41e9a0bd
     let s1_smt2 = solver1.to_smt2();
     let solver2 = Solver::new();
     solver2.from_string(s1_smt2);
@@ -295,38 +259,6 @@
 
 #[test]
 fn test_solver_translate() {
-<<<<<<< HEAD
-    let cfg = Config::new();
-    let source = Context::new(&cfg);
-    let a = ast::Int::new_const_in_ctx(&source, "a");
-
-    let destination = Context::new(&cfg);
-    let translated_a = a.translate(&destination);
-
-    let slv = Solver::new_in_ctx(&destination);
-    slv.assert(translated_a._eq(2));
-    assert_eq!(slv.check(), SatResult::Sat);
-
-    let translated_slv = slv.translate(&source);
-    // Add a new constraint, make the old one unsatisfiable, while the copy remains satisfiable.
-    slv.assert(translated_a._eq(3));
-    assert_eq!(slv.check(), SatResult::Unsat);
-    assert_eq!(translated_slv.check(), SatResult::Sat);
-}
-
-#[test]
-fn test_translate_lifetimes() {
-    let cfg = Config::new();
-    let ctx1 = Context::new(&cfg);
-    let bv1;
-    {
-        let ctx2 = Context::new(&cfg);
-        let bv2 = BV::from_u64_in_ctx(&ctx2, 0, 8);
-        bv1 = bv2.translate(&ctx1);
-    }
-    // The actual test here is that this test even compiles.
-    assert_eq!(bv1.as_u64(), Some(0));
-=======
     let a = ast::Int::new_const("a");
     let s = a.synchronized();
     let slv = with_z3_config(&Config::new(), || {
@@ -339,30 +271,19 @@
     .recover();
     slv.assert(a.eq(3));
     assert_eq!(slv.check(), SatResult::Unsat);
->>>>>>> 41e9a0bd
 }
 
 #[test]
 #[allow(deprecated)]
 fn test_model_translate() {
     let cfg = Config::new();
-<<<<<<< HEAD
-    let source = Context::new(&cfg);
-    let a = ast::Int::new_const_in_ctx(&source, "a");
-=======
     let a = ast::Int::new_const("a");
->>>>>>> 41e9a0bd
 
     let destination = Context::new(&cfg);
     let translated_a = a.translate(&destination);
 
-<<<<<<< HEAD
-    let slv = Solver::new_in_ctx(&source);
-    slv.assert(a._eq(2));
-=======
     let slv = Solver::new();
     slv.assert(a.eq(2));
->>>>>>> 41e9a0bd
     assert_eq!(slv.check(), SatResult::Sat);
 
     let model = slv.get_model().unwrap();
@@ -482,15 +403,9 @@
     let solver = Solver::new();
 
     let x = ast::Real::new_const("x");
-<<<<<<< HEAD
-    let x_plus_1 = ast::Real::add(&[&x, &ast::Real::from_real(1, 1)]);
-    // forall x, x < x + 1
-    let forall = ast::forall_const(&Context::thread_local(), &[&x], &[], &x.lt(&x_plus_1));
-=======
     let x_plus_1 = ast::Real::add(&[&x, &ast::Real::from_rational(1, 1)]);
     // forall x, x < x + 1
     let forall = ast::forall_const(&[&x], &[], &x.lt(&x_plus_1));
->>>>>>> 41e9a0bd
 
     solver.assert(&forall);
     assert_eq!(solver.check(), SatResult::Sat);
@@ -518,14 +433,9 @@
 fn test_arbitrary_size_real() {
     let solver = Solver::new();
 
-<<<<<<< HEAD
-    let x = ast::Real::from_real_str("99999999999999999999998", "99999999999999999999999").unwrap();
-    let y = ast::Real::from_real(1, 1);
-=======
     let x =
         ast::Real::from_rational_str("99999999999999999999998", "99999999999999999999999").unwrap();
     let y = ast::Real::from_rational(1, 1);
->>>>>>> 41e9a0bd
 
     solver.assert(x.lt(&y));
     assert_eq!(solver.check(), SatResult::Sat);
@@ -539,11 +449,7 @@
     let one = ast::Int::from_i64(1);
     let y = ast::Int::from_str("99999999999999999999999").unwrap();
 
-<<<<<<< HEAD
-    solver.assert(ast::Int::add(&[&x, &one])._eq(&y));
-=======
     solver.assert(ast::Int::add(&[&x, &one]).eq(&y));
->>>>>>> 41e9a0bd
     assert_eq!(solver.check(), SatResult::Sat);
 }
 
@@ -551,12 +457,8 @@
 fn test_arbitrary_size_real_from_bigrational() {
     let solver = Solver::new();
 
-<<<<<<< HEAD
-    let x = ast::Real::from_real_str("99999999999999999999998", "99999999999999999999999").unwrap();
-=======
     let x =
         ast::Real::from_rational_str("99999999999999999999998", "99999999999999999999999").unwrap();
->>>>>>> 41e9a0bd
     let num = BigInt::from_str("99999999999999999999998").unwrap();
     let den = BigInt::from_str("99999999999999999999999").unwrap();
     let ratio = BigRational::new(num, den);
@@ -575,11 +477,7 @@
 
     let num2 = BigInt::from_str("99999999999999999999999").unwrap();
 
-<<<<<<< HEAD
-    solver.assert(ast::Int::add(&[&x, &y])._eq(num2));
-=======
     solver.assert(ast::Int::add(&[&x, &y]).eq(num2));
->>>>>>> 41e9a0bd
     assert_eq!(solver.check(), SatResult::Sat);
 }
 
@@ -603,11 +501,7 @@
 fn test_string_concat() {
     let solver = Solver::new();
 
-<<<<<<< HEAD
-    solver.assert(ast::String::concat(&["foo", "bar"])._eq("foobar"));
-=======
     solver.assert(ast::String::concat(&["foo", "bar"]).eq("foobar"));
->>>>>>> 41e9a0bd
     assert_eq!(solver.check(), SatResult::Sat);
 }
 
@@ -665,17 +559,10 @@
 
     let solver = Solver::new();
 
-<<<<<<< HEAD
-    solver.assert(x._eq(fac.apply(&[&ast::Int::from_i64(4)]).as_int().unwrap()));
-    solver.assert(y._eq(ast::Int::mul(&[&ast::Int::from_i64(5), &x])));
-    solver.assert(y._eq(fac.apply(&[&ast::Int::from_i64(5)]).as_int().unwrap()));
-    solver.assert(y._eq(120));
-=======
     solver.assert(x.eq(fac.apply(&[&ast::Int::from_i64(4)]).as_int().unwrap()));
     solver.assert(y.eq(ast::Int::mul(&[&ast::Int::from_i64(5), &x])));
     solver.assert(y.eq(fac.apply(&[&ast::Int::from_i64(5)]).as_int().unwrap()));
     solver.assert(y.eq(120));
->>>>>>> 41e9a0bd
 
     assert_eq!(solver.check(), SatResult::Sat);
 }
@@ -701,15 +588,9 @@
 
     let solver = Solver::new();
 
-<<<<<<< HEAD
-    solver.assert(x._eq(fac.apply(&[&ast::Int::from_i64(4)]).as_int().unwrap()));
-    solver.assert(y._eq(ast::Int::mul(&[&ast::Int::from_i64(5), &x])));
-    solver.assert(y._eq(fac.apply(&[&ast::Int::from_i64(5)]).as_int().unwrap()));
-=======
     solver.assert(x.eq(fac.apply(&[&ast::Int::from_i64(4)]).as_int().unwrap()));
     solver.assert(y.eq(ast::Int::mul(&[&ast::Int::from_i64(5), &x])));
     solver.assert(y.eq(fac.apply(&[&ast::Int::from_i64(5)]).as_int().unwrap()));
->>>>>>> 41e9a0bd
 
     // If fac was an uninterpreted function, this assertion would work.
     // To see this, comment out `fac.add_def(&[&n.into()], &body);`
@@ -724,30 +605,6 @@
     let mut cfg = Config::new();
     // Use a very short timeout to quickly return "unknown"
     cfg.set_timeout_msec(1);
-<<<<<<< HEAD
-    let old = Context::thread_local().get_z3_context();
-    Context::set_thread_local_from_config(&cfg);
-    let new = Context::thread_local().get_z3_context();
-    assert_ne!(old, new);
-
-    // An open problem: find a model for x^3 + y^3 + z^3 == 42
-    // See: https://en.wikipedia.org/wiki/Sums_of_three_cubes
-    let x = ast::Int::new_const("x");
-    let y = ast::Int::new_const("y");
-    let z = ast::Int::new_const("z");
-    let x_cube = ast::Int::mul(&[&x, &x, &x]);
-    let y_cube = ast::Int::mul(&[&y, &y, &y]);
-    let z_cube = ast::Int::mul(&[&z, &z, &z]);
-    let sum_of_cubes = x_cube + y_cube + z_cube;
-    let sum_of_cubes_is_42 = sum_of_cubes._eq(42);
-
-    let solver = Solver::new();
-    solver.assert(&sum_of_cubes_is_42);
-
-    assert_eq!(solver.check(), SatResult::Unknown);
-    assert!(solver.get_reason_unknown().is_some());
-    Context::set_thread_local_from_config(&Config::default());
-=======
     with_z3_config(&cfg, || {
         // An open problem: find a model for x^3 + y^3 + z^3 == 42
         // See: https://en.wikipedia.org/wiki/Sums_of_three_cubes
@@ -766,7 +623,6 @@
         assert_eq!(solver.check(), SatResult::Unknown);
         assert!(solver.get_reason_unknown().is_some());
     });
->>>>>>> 41e9a0bd
 }
 
 #[test]
@@ -775,30 +631,6 @@
     let mut cfg = Config::new();
     // Use a very short timeout to quickly return "unknown"
     cfg.set_timeout_msec(1);
-<<<<<<< HEAD
-    let old = Context::thread_local().get_z3_context();
-    Context::set_thread_local_from_config(&cfg);
-    let new = Context::thread_local().get_z3_context();
-    assert_ne!(old, new);
-
-    // An open problem: find a model for x^3 + y^3 + z^3 == 42
-    // See: https://en.wikipedia.org/wiki/Sums_of_three_cubes
-    let x = ast::Int::new_const("x");
-    let y = ast::Int::new_const("y");
-    let z = ast::Int::new_const("z");
-    let x_cube = ast::Int::mul(&[&x, &x, &x]);
-    let y_cube = ast::Int::mul(&[&y, &y, &y]);
-    let z_cube = ast::Int::mul(&[&z, &z, &z]);
-    let sum_of_cubes = x_cube + y_cube + z_cube;
-    let sum_of_cubes_is_42 = sum_of_cubes._eq(42);
-
-    let optimize = Optimize::new();
-    optimize.assert(&sum_of_cubes_is_42);
-
-    assert_eq!(optimize.check(&[]), SatResult::Unknown);
-    assert!(optimize.get_reason_unknown().is_some());
-    Context::set_thread_local_from_config(&Config::default());
-=======
 
     with_z3_config(&cfg, || {
         // An open problem: find a model for x^3 + y^3 + z^3 == 42
@@ -818,7 +650,6 @@
         assert_eq!(optimize.check(&[]), SatResult::Unknown);
         assert!(optimize.get_reason_unknown().is_some());
     });
->>>>>>> 41e9a0bd
 }
 
 #[test]
@@ -851,17 +682,10 @@
     let x = ast::Int::new_const("x");
 
     let x_is_three = ast::Bool::new_const("x-is-three");
-<<<<<<< HEAD
-    solver.assert_and_track(x._eq(3), &x_is_three);
-
-    let x_is_five = ast::Bool::new_const("x-is-five");
-    solver.assert_and_track(x._eq(5), &x_is_five);
-=======
     solver.assert_and_track(x.eq(3), &x_is_three);
 
     let x_is_five = ast::Bool::new_const("x-is-five");
     solver.assert_and_track(x.eq(5), &x_is_five);
->>>>>>> 41e9a0bd
 
     assert!(
         solver.get_unsat_core().is_empty(),
@@ -891,17 +715,10 @@
     let x = Int::new_const("x");
 
     let x_is_three = Bool::new_const("x-is-three");
-<<<<<<< HEAD
-    optimize.assert_and_track(&x._eq(3), &x_is_three);
-
-    let x_is_five = Bool::new_const("x-is-five");
-    optimize.assert_and_track(&x._eq(5), &x_is_five);
-=======
     optimize.assert_and_track(&x.eq(3), &x_is_three);
 
     let x_is_five = Bool::new_const("x-is-five");
     optimize.assert_and_track(&x.eq(5), &x_is_five);
->>>>>>> 41e9a0bd
 
     assert!(
         optimize.get_unsat_core().is_empty(),
@@ -1253,11 +1070,7 @@
     let one = ast::Int::from_u64(1);
 
     solver.push();
-<<<<<<< HEAD
-    solver.assert(set._eq(ast::Set::empty(&Sort::int())));
-=======
     solver.assert(set.eq(ast::Set::empty(&Sort::int())));
->>>>>>> 41e9a0bd
 
     solver.push();
     solver.assert(set.member(&one));
@@ -1279,12 +1092,7 @@
     solver.push();
     let x = ast::Int::new_const("x");
     // An empty set will always return false for member
-<<<<<<< HEAD
-    let forall: ast::Bool =
-        ast::forall_const(&Context::thread_local(), &[&x], &[], &set.member(&x).not());
-=======
     let forall: ast::Bool = ast::forall_const(&[&x], &[], &set.member(&x).not());
->>>>>>> 41e9a0bd
     solver.assert(&forall);
     assert_eq!(solver.check(), SatResult::Sat);
     solver.pop(1);
@@ -1293,11 +1101,7 @@
 
     solver.push();
     // A singleton set of 1 will contain 1
-<<<<<<< HEAD
-    solver.assert(set._eq(ast::Set::empty(&Sort::int()).add(&one)));
-=======
     solver.assert(set.eq(ast::Set::empty(&Sort::int()).add(&one)));
->>>>>>> 41e9a0bd
     solver.assert(set.member(&one));
     assert_eq!(solver.check(), SatResult::Sat);
     solver.pop(1);
@@ -1334,11 +1138,7 @@
     let one = ast::Int::from_u64(1);
     let set = ast::Array::new_const("integer_array", &Sort::int(), &Sort::int()).store(&zero, &one);
 
-<<<<<<< HEAD
-    solver.assert(set.select(&zero)._eq(one).not());
-=======
     solver.assert(set.select(&zero).eq(one).not());
->>>>>>> 41e9a0bd
     assert_eq!(solver.check(), SatResult::Unsat);
 }
 
@@ -1457,11 +1257,7 @@
 #[test]
 fn test_goal_apply_tactic() {
     pub fn test_apply_tactic(goal: Goal, before_formulas: Vec<Bool>, after_formulas: Vec<Bool>) {
-<<<<<<< HEAD
-        assert_eq!(goal.get_formulas::<Bool>(), before_formulas);
-=======
         assert_eq!(goal.get_formulas(), before_formulas);
->>>>>>> 41e9a0bd
         let params = Params::new();
 
         let tactic = Tactic::new("sat-preprocess");
@@ -1646,20 +1442,6 @@
 }
 
 #[test]
-<<<<<<< HEAD
-#[should_panic]
-fn test_issue_94() {
-    let cfg = Config::new();
-    let ctx0 = Context::new(&cfg);
-    let ctx1 = Context::new(&cfg);
-    let i0 = ast::Int::fresh_const_in_ctx(&ctx0, "a");
-    let i1 = ast::Int::fresh_const_in_ctx(&ctx1, "b");
-    ast::Int::add(&[&i0, &i1]);
-}
-
-#[test]
-=======
->>>>>>> 41e9a0bd
 fn test_ast_safe_eq() {
     let x: ast::Dynamic = ast::Bool::new_const("a").into();
     let y: ast::Dynamic = ast::String::from_str("b").unwrap().into();
@@ -1686,16 +1468,7 @@
     let x = ast::Int::new_const("x");
     let f_x: ast::Int = f.apply(&[&x]).try_into().unwrap();
     let f_x_pattern: Pattern = Pattern::new(&[&f_x]);
-<<<<<<< HEAD
-    let forall = ast::forall_const(
-        &Context::thread_local(),
-        &[&x],
-        &[&f_x_pattern],
-        &x._eq(&f_x),
-    );
-=======
     let forall = ast::forall_const(&[&x], &[&f_x_pattern], &x.eq(&f_x));
->>>>>>> 41e9a0bd
     assert!(forall.safe_decl().is_err());
     assert_eq!(
         format!("{}", forall.safe_decl().err().unwrap()),
@@ -1748,11 +1521,7 @@
 
     let sel = aex.select(&Int::from_u64(0));
 
-<<<<<<< HEAD
-    g.assert(&sel._eq(BV::from_u64(42, 32)));
-=======
     g.assert(&sel.eq(BV::from_u64(42, 32)));
->>>>>>> 41e9a0bd
 
     let xc = Int::new_const("x");
 
@@ -1760,11 +1529,7 @@
 
     let fapp = fd.apply(&[&xc as &dyn Ast]);
 
-<<<<<<< HEAD
-    g.assert(&Int::from_u64(123)._eq(xc.clone().add(&fapp.as_int().unwrap())));
-=======
     g.assert(&Int::from_u64(123).eq(xc.clone().add(&fapp.as_int().unwrap())));
->>>>>>> 41e9a0bd
 
     let s = &Solver::new();
     for a in g.get_formulas() {
@@ -1804,17 +1569,6 @@
     let solver = Solver::new();
     solver.assert(
         f.apply(&[&Int::from_u64(0), &Int::from_u64(1)])
-<<<<<<< HEAD
-            ._eq(Int::from_u64(10)),
-    );
-    solver.assert(
-        f.apply(&[&Int::from_u64(1), &Int::from_u64(2)])
-            ._eq(Int::from_u64(20)),
-    );
-    solver.assert(
-        f.apply(&[&Int::from_u64(1), &Int::from_u64(0)])
-            ._eq(Int::from_u64(10)),
-=======
             .eq(Int::from_u64(10)),
     );
     solver.assert(
@@ -1824,7 +1578,6 @@
     solver.assert(
         f.apply(&[&Int::from_u64(1), &Int::from_u64(0)])
             .eq(Int::from_u64(10)),
->>>>>>> 41e9a0bd
     );
 
     assert!(solver.check() == SatResult::Sat);
@@ -1939,22 +1692,14 @@
     solver.assert(b.implies(&c));
 
     solver.push();
-<<<<<<< HEAD
-    let am = atmost(&Context::thread_local(), [&a, &b, &c, &d], 2);
-=======
     let am = atmost([&a, &b, &c, &d], 2);
->>>>>>> 41e9a0bd
     solver.assert(&am);
     assert!(matches!(solver.check(), SatResult::Sat));
     solver.pop(1);
 
     solver.push();
     solver.assert(&a);
-<<<<<<< HEAD
-    let am = atmost(&Context::thread_local(), [&a, &b, &c, &d], 0);
-=======
     let am = atmost([&a, &b, &c, &d], 0);
->>>>>>> 41e9a0bd
     solver.assert(&am);
     assert!(matches!(solver.check(), SatResult::Unsat));
     solver.pop(1);
@@ -1971,22 +1716,14 @@
     solver.assert(b.implies(&c));
 
     solver.push();
-<<<<<<< HEAD
-    let am = atleast(&Context::thread_local(), [&a, &b, &c, &d], 4);
-=======
     let am = atleast([&a, &b, &c, &d], 4);
->>>>>>> 41e9a0bd
     solver.assert(&am);
     assert!(matches!(solver.check(), SatResult::Sat));
     solver.pop(1);
 
     solver.push();
     solver.assert(a.not());
-<<<<<<< HEAD
-    let am = atleast(&Context::thread_local(), [&a, &b, &c, &d], 4);
-=======
     let am = atleast([&a, &b, &c, &d], 4);
->>>>>>> 41e9a0bd
     solver.assert(&am);
     assert!(matches!(solver.check(), SatResult::Unsat));
     solver.pop(1);
@@ -1997,11 +1734,7 @@
     let solver = Solver::new();
 
     let a = ast::Int::new_const("a");
-<<<<<<< HEAD
-    solver.assert(a._eq(2));
-=======
     solver.assert(a.eq(2));
->>>>>>> 41e9a0bd
     solver.check();
 
     let model = solver.get_model().unwrap();
@@ -2034,11 +1767,7 @@
     let res_rtna = x.add_with_rounding_mode(y, &rtna);
 
     let expected = z3::ast::Float::from_f64(1.0000000000000002);
-<<<<<<< HEAD
-    solver.assert(res_rtna._eq(&expected));
-=======
     solver.assert(res_rtna.eq(&expected));
->>>>>>> 41e9a0bd
 
     assert_eq!(solver.check(), SatResult::Sat);
 }
@@ -2055,11 +1784,7 @@
     let res_rtne = x.add_with_rounding_mode(y, &rtne);
 
     let expected = z3::ast::Float::from_f64(1.0);
-<<<<<<< HEAD
-    solver.assert(res_rtne._eq(&expected));
-=======
     solver.assert(res_rtne.eq(&expected));
->>>>>>> 41e9a0bd
 
     assert_eq!(solver.check(), SatResult::Sat);
 }