use proc_macro::TokenStream;
<<<<<<< HEAD
use quote::{ToTokens, format_ident, quote};
use syn::{
    FnArg, ImplItem, ImplItemFn, Item, ItemImpl, Pat, PatType, Path, Signature, Type,
    parse_macro_input, spanned::Spanned,
};
=======
use quote::quote;
use syn::spanned::Spanned;
use syn::{ImplItemFn, Item, ItemImpl, Path, parse_macro_input};

mod default_ctx;
>>>>>>> e3c0fa64

/// This macro is used to transform methods in an impl block (or individual function) to
/// rewrite functions that take a `&Context` argument
/// into two functions:
/// * The original, which is renamed to `<original_name>_in_ctx` and keeps its original signature.
/// * A new function, which is named `<original_name>` and has the context argument removed.
///   The implementation of the new method calls the original function, passing
///   the context argument as a call to the provided `default_ctx_fn`.
///
/// In all usage in the z3 crate, the `default_ctx_fn` is `Context::default_ctx`, so you will
/// see [z3_ctx(Context::default_ctx)] on many impl blocks and functions.
#[proc_macro_attribute]
pub fn z3_ctx(attr: TokenStream, item: TokenStream) -> TokenStream {
    // Attribute is a callable path, e.g. `Context::default_ctx`
    let default_ctx_fn = parse_macro_input!(attr as Path);

    let ts = item.clone();
    // We support running on impl blocks overall, in which we search
    // for methods that take a context and apply to all of them (except wrap)
    // or on individual functions inside impl blocks, in which case we
    // just process the one.
    if let Ok(block) = syn::parse::<ItemImpl>(ts.clone()) {
        // we successfully parsed an impl block, so process
        // all the fns inside it
        return crate::default_ctx::handle_impl(default_ctx_fn, block);
    } else if let Ok(f) = syn::parse::<ImplItemFn>(ts.clone()) {
        // we successfully parsed a fn, so process it
        return crate::default_ctx::handle_fn(default_ctx_fn, f);
    } else if let Ok(item) = syn::parse::<Item>(ts.clone()) {
        // we parsed anythign else, so tell the user not to use the macro
        // on that.
        abort(
            item.span(),
            "This macro can only be applied to impl blocks or methods",
        );
    }

    // We shouldn't reach here.
    abort(quote! {compile_error!()}, "Unable to parse provided item");
}

<<<<<<< HEAD
/// To handle an impl block, we:
/// * Copy all the existing things about the block except for its items
/// * For each item:
///   * If it is not a function, copy it as is
///   * If it is a function, check if it has a context argument (any arg with type `&Context`):
///     * If it does not, copy it as is
///     * If it does, run the function transformation on it (see [`transform_impl_method`]) and insert
///       the two resulting items into the impl block.
/// * Return the modified impl block.
fn handle_impl(default_ctx_fn: Path, block: ItemImpl) -> TokenStream {
    let mut i = ItemImpl {
        attrs: block.attrs,
        defaultness: block.defaultness,
        unsafety: block.unsafety,
        impl_token: block.impl_token,
        generics: block.generics,
        trait_: block.trait_,
        self_ty: block.self_ty,
        brace_token: block.brace_token,
        items: vec![],
    };
    for x in block.items.iter() {
        if let Ok(f) = syn::parse::<ImplItemFn>(TokenStream::from(x.to_token_stream())) {
            if f.sig.ident != "wrap" && extract_ctx_and_args(&f.sig).is_ok() {
                let (a, b) = transform_impl_method(default_ctx_fn.clone(), f);
                i.items.push(a);
                i.items.push(b);
            } else {
                i.items.push(ImplItem::Fn(f.clone()))
            }
        } else {
            i.items.push(x.clone());
        }
    }
    quote!(#i).into()
}

/// To handle a function simply run the function transformation on it
/// and return the two resulting items. See [`transform_impl_method`].
fn handle_fn(default_ctx_fn: Path, i: ImplItemFn) -> TokenStream {
    let (inner, outer) = transform_impl_method(default_ctx_fn.clone(), i);
    quote!(#inner #outer).into()
}

/// Transforms an impl method that takes a context argument into two methods:
/// * The inner method, which is renamed to `<original_name>_in_ctx` and keeps its original signature.
/// * The outer method, which is named `<original_name>` and has the context argument removed.
///   The implementation of the outer method calls the inner method, passing
///   the context argument as a call to the provided `default_ctx_fn`.
fn transform_impl_method(default_ctx_fn: Path, m: ImplItemFn) -> (ImplItem, ImplItem) {
    // original and renamed names
    let orig_ident = m.sig.ident.clone();
    let renamed_ident = format_ident!("{}_in_ctx", orig_ident, span = orig_ident.span());

    // We find the first context argument and use that. Our API is highly regular so there
    // are no cases where there are multiple context arguments.
    let (ctx_index, _ctx_pat, _rest_args) =
        extract_ctx_and_args(&m.sig).unwrap_or_else(|e| abort(m.sig.span(), &e));

    let mut inner_sig = m.sig.clone();
    inner_sig.ident = renamed_ident.clone();

    let mut outer_sig = m.sig.clone();
    remove_nth_nonreceiver_arg(&mut outer_sig, ctx_index);

    let call_target = if has_receiver(&m.sig) {
        // don't think this ever happens but just in case
        quote!(self.#renamed_ident)
    } else {
        quote!(Self::#renamed_ident)
    };

    let call_args = build_call_args_calling_fn(&m.sig, ctx_index, &default_ctx_fn);

    // construct the inner method syntax, with the changed signature
    let inner_method = ImplItem::Fn(ImplItemFn {
        attrs: m.attrs.clone(),
        vis: m.vis.clone(),
        defaultness: m.defaultness,
        sig: inner_sig,
        block: m.block,
    });

    // construct the outer method call
    let outer_block = quote!({ #call_target(#(#call_args),*) });
    // construct the full outer method syntax
    let outer_method = ImplItem::Fn(ImplItemFn {
        attrs: m.attrs.clone(),
        vis: m.vis.clone(),
        defaultness: m.defaultness,
        sig: outer_sig,
        block: syn::parse_quote!(#outer_block),
    });
    (inner_method, outer_method)
}

// ---------------- utilities ----------------

fn has_receiver(sig: &Signature) -> bool {
    sig.receiver().is_some()
}

/// Given a function signature, find the index of the &Context argument, if one exists,
/// along with a handle to its syntax and the rest of the
fn extract_ctx_and_args(sig: &Signature) -> Result<(usize, Pat, Vec<Pat>), String> {
    for (i, arg) in sig.inputs.iter().enumerate() {
        if matches!(arg, FnArg::Receiver(_)) {
            continue;
        }
        if let FnArg::Typed(PatType { pat, ty, .. }) = arg {
            if let Type::Reference(r) = ty.as_ref().clone() {
                if r.elem.to_token_stream().to_string() != "Context" {
                    continue;
                }
            } else {
                continue;
            }
            return Ok((
                index_of_nonreceiver(sig, i),
                (*pat.as_ref()).clone(),
                collect_pats(sig),
            ));
        } else {
            continue;
        }
    }
    Err("Expected at least one non-receiver argument for context".into())
}

fn index_of_nonreceiver(sig: &Signature, abs_idx: usize) -> usize {
    let mut count = 0usize;
    for (i, arg) in sig.inputs.iter().enumerate() {
        if matches!(arg, FnArg::Receiver(_)) {
            continue;
        }
        if i == abs_idx {
            return count;
        }
        count += 1;
    }
    0
}

/// Get all patterns in a function signature, excluding the receiver.
fn collect_pats(sig: &Signature) -> Vec<Pat> {
    sig.inputs
        .iter()
        .filter_map(|a| match a {
            FnArg::Receiver(_) => None,
            FnArg::Typed(PatType { pat, .. }) => Some((**pat).clone()),
        })
        .collect()
}

/// Remove the nth argument from a function signature (not counting the receiver)
fn remove_nth_nonreceiver_arg(sig: &mut Signature, n: usize) {
    let mut k = 0usize;
    let mut to_remove: Option<usize> = None;
    // this stuff skips the receiver and counts up to the nth argument
    for (i, arg) in sig.inputs.iter().enumerate() {
        if matches!(arg, FnArg::Receiver(_)) {
            continue;
        }
        if k == n {
            to_remove = Some(i);
            break;
        }
        k += 1;
    }

    // now that we have the argument in hand, we build a new signature using Punctuated,
    // creating pairs of args and commas, which we use to build a new function signature
    if let Some(i) = to_remove {
        let mut new_inputs = syn::punctuated::Punctuated::<FnArg, syn::token::Comma>::new();
        for (j, pair) in sig.inputs.clone().into_pairs().enumerate() {
            if j == i {
                continue;
            }
            // this pushes both the argument and the punctuation, should another arg be added
            new_inputs.push(pair.into_value())
        }
        sig.inputs = new_inputs;
    }
}

/// Given a function signature and the index of the context argument inside it,
/// build the syntax of the arguments of a function call to that function with
/// the context argument replaced by a call to the provided `default_ctx_fn`.
fn build_call_args_calling_fn(
    sig: &Signature,
    ctx_index: usize,
    default_ctx_fn: &Path,
) -> Vec<proc_macro2::TokenStream> {
    // Pass all non-receiver args, but at the ctx slot, call the provided function.
    let mut args: Vec<proc_macro2::TokenStream> = Vec::new();
    let mut k = 0usize;
    for arg in sig.inputs.iter() {
        match arg {
            // we're doing self. or Self:: so we don't need to write the receiver
            FnArg::Receiver(_) => {}
            FnArg::Typed(PatType { pat, .. }) => {
                if k == ctx_index {
                    // if it's the context index, we replace it with a
                    // call to the default context function
                    args.push(quote!(&#default_ctx_fn()));
                } else {
                    // otherwise, copy as is
                    args.push(pat.to_token_stream());
                }
                k += 1;
            }
        }
    }
    args
}

=======
// ---------------- utilities ----------------

>>>>>>> e3c0fa64
fn abort<T: Spanned>(span: T, msg: &str) -> ! {
    let m = syn::LitStr::new(msg, span.span());
    let ts = quote! { compile_error!(#m); };
    // proc-macro abort with a compile_error! at the right span
    panic!("{}", ts.to_string());
}<|MERGE_RESOLUTION|>--- conflicted
+++ resolved
@@ -1,17 +1,9 @@
 use proc_macro::TokenStream;
-<<<<<<< HEAD
-use quote::{ToTokens, format_ident, quote};
-use syn::{
-    FnArg, ImplItem, ImplItemFn, Item, ItemImpl, Pat, PatType, Path, Signature, Type,
-    parse_macro_input, spanned::Spanned,
-};
-=======
 use quote::quote;
 use syn::spanned::Spanned;
 use syn::{ImplItemFn, Item, ItemImpl, Path, parse_macro_input};
 
 mod default_ctx;
->>>>>>> e3c0fa64
 
 /// This macro is used to transform methods in an impl block (or individual function) to
 /// rewrite functions that take a `&Context` argument
@@ -53,227 +45,8 @@
     abort(quote! {compile_error!()}, "Unable to parse provided item");
 }
 
-<<<<<<< HEAD
-/// To handle an impl block, we:
-/// * Copy all the existing things about the block except for its items
-/// * For each item:
-///   * If it is not a function, copy it as is
-///   * If it is a function, check if it has a context argument (any arg with type `&Context`):
-///     * If it does not, copy it as is
-///     * If it does, run the function transformation on it (see [`transform_impl_method`]) and insert
-///       the two resulting items into the impl block.
-/// * Return the modified impl block.
-fn handle_impl(default_ctx_fn: Path, block: ItemImpl) -> TokenStream {
-    let mut i = ItemImpl {
-        attrs: block.attrs,
-        defaultness: block.defaultness,
-        unsafety: block.unsafety,
-        impl_token: block.impl_token,
-        generics: block.generics,
-        trait_: block.trait_,
-        self_ty: block.self_ty,
-        brace_token: block.brace_token,
-        items: vec![],
-    };
-    for x in block.items.iter() {
-        if let Ok(f) = syn::parse::<ImplItemFn>(TokenStream::from(x.to_token_stream())) {
-            if f.sig.ident != "wrap" && extract_ctx_and_args(&f.sig).is_ok() {
-                let (a, b) = transform_impl_method(default_ctx_fn.clone(), f);
-                i.items.push(a);
-                i.items.push(b);
-            } else {
-                i.items.push(ImplItem::Fn(f.clone()))
-            }
-        } else {
-            i.items.push(x.clone());
-        }
-    }
-    quote!(#i).into()
-}
-
-/// To handle a function simply run the function transformation on it
-/// and return the two resulting items. See [`transform_impl_method`].
-fn handle_fn(default_ctx_fn: Path, i: ImplItemFn) -> TokenStream {
-    let (inner, outer) = transform_impl_method(default_ctx_fn.clone(), i);
-    quote!(#inner #outer).into()
-}
-
-/// Transforms an impl method that takes a context argument into two methods:
-/// * The inner method, which is renamed to `<original_name>_in_ctx` and keeps its original signature.
-/// * The outer method, which is named `<original_name>` and has the context argument removed.
-///   The implementation of the outer method calls the inner method, passing
-///   the context argument as a call to the provided `default_ctx_fn`.
-fn transform_impl_method(default_ctx_fn: Path, m: ImplItemFn) -> (ImplItem, ImplItem) {
-    // original and renamed names
-    let orig_ident = m.sig.ident.clone();
-    let renamed_ident = format_ident!("{}_in_ctx", orig_ident, span = orig_ident.span());
-
-    // We find the first context argument and use that. Our API is highly regular so there
-    // are no cases where there are multiple context arguments.
-    let (ctx_index, _ctx_pat, _rest_args) =
-        extract_ctx_and_args(&m.sig).unwrap_or_else(|e| abort(m.sig.span(), &e));
-
-    let mut inner_sig = m.sig.clone();
-    inner_sig.ident = renamed_ident.clone();
-
-    let mut outer_sig = m.sig.clone();
-    remove_nth_nonreceiver_arg(&mut outer_sig, ctx_index);
-
-    let call_target = if has_receiver(&m.sig) {
-        // don't think this ever happens but just in case
-        quote!(self.#renamed_ident)
-    } else {
-        quote!(Self::#renamed_ident)
-    };
-
-    let call_args = build_call_args_calling_fn(&m.sig, ctx_index, &default_ctx_fn);
-
-    // construct the inner method syntax, with the changed signature
-    let inner_method = ImplItem::Fn(ImplItemFn {
-        attrs: m.attrs.clone(),
-        vis: m.vis.clone(),
-        defaultness: m.defaultness,
-        sig: inner_sig,
-        block: m.block,
-    });
-
-    // construct the outer method call
-    let outer_block = quote!({ #call_target(#(#call_args),*) });
-    // construct the full outer method syntax
-    let outer_method = ImplItem::Fn(ImplItemFn {
-        attrs: m.attrs.clone(),
-        vis: m.vis.clone(),
-        defaultness: m.defaultness,
-        sig: outer_sig,
-        block: syn::parse_quote!(#outer_block),
-    });
-    (inner_method, outer_method)
-}
-
 // ---------------- utilities ----------------
 
-fn has_receiver(sig: &Signature) -> bool {
-    sig.receiver().is_some()
-}
-
-/// Given a function signature, find the index of the &Context argument, if one exists,
-/// along with a handle to its syntax and the rest of the
-fn extract_ctx_and_args(sig: &Signature) -> Result<(usize, Pat, Vec<Pat>), String> {
-    for (i, arg) in sig.inputs.iter().enumerate() {
-        if matches!(arg, FnArg::Receiver(_)) {
-            continue;
-        }
-        if let FnArg::Typed(PatType { pat, ty, .. }) = arg {
-            if let Type::Reference(r) = ty.as_ref().clone() {
-                if r.elem.to_token_stream().to_string() != "Context" {
-                    continue;
-                }
-            } else {
-                continue;
-            }
-            return Ok((
-                index_of_nonreceiver(sig, i),
-                (*pat.as_ref()).clone(),
-                collect_pats(sig),
-            ));
-        } else {
-            continue;
-        }
-    }
-    Err("Expected at least one non-receiver argument for context".into())
-}
-
-fn index_of_nonreceiver(sig: &Signature, abs_idx: usize) -> usize {
-    let mut count = 0usize;
-    for (i, arg) in sig.inputs.iter().enumerate() {
-        if matches!(arg, FnArg::Receiver(_)) {
-            continue;
-        }
-        if i == abs_idx {
-            return count;
-        }
-        count += 1;
-    }
-    0
-}
-
-/// Get all patterns in a function signature, excluding the receiver.
-fn collect_pats(sig: &Signature) -> Vec<Pat> {
-    sig.inputs
-        .iter()
-        .filter_map(|a| match a {
-            FnArg::Receiver(_) => None,
-            FnArg::Typed(PatType { pat, .. }) => Some((**pat).clone()),
-        })
-        .collect()
-}
-
-/// Remove the nth argument from a function signature (not counting the receiver)
-fn remove_nth_nonreceiver_arg(sig: &mut Signature, n: usize) {
-    let mut k = 0usize;
-    let mut to_remove: Option<usize> = None;
-    // this stuff skips the receiver and counts up to the nth argument
-    for (i, arg) in sig.inputs.iter().enumerate() {
-        if matches!(arg, FnArg::Receiver(_)) {
-            continue;
-        }
-        if k == n {
-            to_remove = Some(i);
-            break;
-        }
-        k += 1;
-    }
-
-    // now that we have the argument in hand, we build a new signature using Punctuated,
-    // creating pairs of args and commas, which we use to build a new function signature
-    if let Some(i) = to_remove {
-        let mut new_inputs = syn::punctuated::Punctuated::<FnArg, syn::token::Comma>::new();
-        for (j, pair) in sig.inputs.clone().into_pairs().enumerate() {
-            if j == i {
-                continue;
-            }
-            // this pushes both the argument and the punctuation, should another arg be added
-            new_inputs.push(pair.into_value())
-        }
-        sig.inputs = new_inputs;
-    }
-}
-
-/// Given a function signature and the index of the context argument inside it,
-/// build the syntax of the arguments of a function call to that function with
-/// the context argument replaced by a call to the provided `default_ctx_fn`.
-fn build_call_args_calling_fn(
-    sig: &Signature,
-    ctx_index: usize,
-    default_ctx_fn: &Path,
-) -> Vec<proc_macro2::TokenStream> {
-    // Pass all non-receiver args, but at the ctx slot, call the provided function.
-    let mut args: Vec<proc_macro2::TokenStream> = Vec::new();
-    let mut k = 0usize;
-    for arg in sig.inputs.iter() {
-        match arg {
-            // we're doing self. or Self:: so we don't need to write the receiver
-            FnArg::Receiver(_) => {}
-            FnArg::Typed(PatType { pat, .. }) => {
-                if k == ctx_index {
-                    // if it's the context index, we replace it with a
-                    // call to the default context function
-                    args.push(quote!(&#default_ctx_fn()));
-                } else {
-                    // otherwise, copy as is
-                    args.push(pat.to_token_stream());
-                }
-                k += 1;
-            }
-        }
-    }
-    args
-}
-
-=======
-// ---------------- utilities ----------------
-
->>>>>>> e3c0fa64
 fn abort<T: Spanned>(span: T, msg: &str) -> ! {
     let m = syn::LitStr::new(msg, span.span());
     let ts = quote! { compile_error!(#m); };
